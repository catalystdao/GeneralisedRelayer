--- conflicted
+++ resolved
@@ -7,7 +7,6 @@
 overrides:
   '@wormhole-foundation/relayer-engine>@certusone/wormhole-sdk': 0.10.15
 
-<<<<<<< HEAD
 dependencies:
   '@nestjs/common':
     specifier: ^10.0.0
@@ -146,151 +145,6 @@
   typescript:
     specifier: ^5.1.3
     version: 5.4.2
-=======
-importers:
-
-  .:
-    dependencies:
-      '@nestjs/axios':
-        specifier: ^3.0.2
-        version: 3.0.2(@nestjs/common@10.3.3(reflect-metadata@0.1.14)(rxjs@7.8.1))(axios@1.7.2)(rxjs@7.8.1)
-      '@nestjs/common':
-        specifier: ^10.0.0
-        version: 10.3.3(reflect-metadata@0.1.14)(rxjs@7.8.1)
-      '@nestjs/core':
-        specifier: ^10.0.0
-        version: 10.3.3(@nestjs/common@10.3.3(reflect-metadata@0.1.14)(rxjs@7.8.1))(@nestjs/platform-express@10.3.3)(@nestjs/websockets@10.3.7)(reflect-metadata@0.1.14)(rxjs@7.8.1)
-      '@nestjs/platform-express':
-        specifier: ^10.0.0
-        version: 10.3.3(@nestjs/common@10.3.3(reflect-metadata@0.1.14)(rxjs@7.8.1))(@nestjs/core@10.3.3)
-      '@nestjs/platform-ws':
-        specifier: ^10.3.7
-        version: 10.3.7(@nestjs/common@10.3.3(reflect-metadata@0.1.14)(rxjs@7.8.1))(@nestjs/websockets@10.3.7(@nestjs/common@10.3.3(reflect-metadata@0.1.14)(rxjs@7.8.1))(@nestjs/core@10.3.3)(reflect-metadata@0.1.14)(rxjs@7.8.1))(bufferutil@4.0.8)(rxjs@7.8.1)(utf-8-validate@5.0.10)
-      '@nestjs/schematics':
-        specifier: ^10.0.0
-        version: 10.1.1(chokidar@3.6.0)(typescript@5.4.2)
-      '@nestjs/websockets':
-        specifier: ^10.3.7
-        version: 10.3.7(@nestjs/common@10.3.3(reflect-metadata@0.1.14)(rxjs@7.8.1))(@nestjs/core@10.3.3)(reflect-metadata@0.1.14)(rxjs@7.8.1)
-      '@typechain/ethers-v6':
-        specifier: ^0.5.1
-        version: 0.5.1(ethers@5.7.2(bufferutil@4.0.8)(utf-8-validate@5.0.10))(typechain@8.3.2(typescript@5.4.2))(typescript@5.4.2)
-      '@wormhole-foundation/relayer-engine':
-        specifier: ^0.3.2
-        version: 0.3.2(@bull-board/ui@5.14.2)(@improbable-eng/grpc-web@0.15.0(google-protobuf@3.21.2))(@types/node@20.11.25)(bufferutil@4.0.8)(fastestsmallesttextencoderdecoder@1.0.22)(google-protobuf@3.21.2)(lodash@4.17.21)(mustache@4.2.0)(typescript@5.4.2)(utf-8-validate@5.0.10)
-      ajv:
-        specifier: ^8.12.0
-        version: 8.12.0
-      axios:
-        specifier: ^1.7.2
-        version: 1.7.2
-      dotenv:
-        specifier: ^16.3.1
-        version: 16.4.5
-      drizzle-kit:
-        specifier: ^0.20.6
-        version: 0.20.14
-      drizzle-orm:
-        specifier: ^0.29.1
-        version: 0.29.5(@types/pg@8.11.2)(pg@8.11.3)
-      ethers:
-        specifier: ^5.7.0
-        version: 5.7.2(bufferutil@4.0.8)(utf-8-validate@5.0.10)
-      ethers6:
-        specifier: npm:ethers@^6.11.1
-        version: ethers@6.11.1(bufferutil@4.0.8)(utf-8-validate@5.0.10)
-      ioredis:
-        specifier: ^5.3.2
-        version: 5.3.2
-      js-yaml:
-        specifier: ^4.1.0
-        version: 4.1.0
-      pg:
-        specifier: ^8.11.3
-        version: 8.11.3
-      pino:
-        specifier: ^8.19.0
-        version: 8.19.0
-      pino-pretty:
-        specifier: ^11.2.1
-        version: 11.2.1
-      reflect-metadata:
-        specifier: ^0.1.13
-        version: 0.1.14
-      rxjs:
-        specifier: ^7.8.1
-        version: 7.8.1
-    devDependencies:
-      '@nestjs/cli':
-        specifier: ^10.0.0
-        version: 10.3.2(esbuild@0.19.12)
-      '@nestjs/testing':
-        specifier: ^10.0.0
-        version: 10.3.3(@nestjs/common@10.3.3(reflect-metadata@0.1.14)(rxjs@7.8.1))(@nestjs/core@10.3.3(@nestjs/common@10.3.3(reflect-metadata@0.1.14)(rxjs@7.8.1))(@nestjs/platform-express@10.3.3)(@nestjs/websockets@10.3.7)(reflect-metadata@0.1.14)(rxjs@7.8.1))(@nestjs/platform-express@10.3.3(@nestjs/common@10.3.3(reflect-metadata@0.1.14)(rxjs@7.8.1))(@nestjs/core@10.3.3))
-      '@types/express':
-        specifier: ^4.17.17
-        version: 4.17.21
-      '@types/jest':
-        specifier: ^29.5.2
-        version: 29.5.12
-      '@types/js-yaml':
-        specifier: ^4.0.9
-        version: 4.0.9
-      '@types/node':
-        specifier: ^20.3.1
-        version: 20.11.25
-      '@types/pg':
-        specifier: ^8.10.9
-        version: 8.11.2
-      '@types/supertest':
-        specifier: ^2.0.12
-        version: 2.0.16
-      '@typescript-eslint/eslint-plugin':
-        specifier: ^6.0.0
-        version: 6.21.0(@typescript-eslint/parser@6.21.0(eslint@8.57.0)(typescript@5.4.2))(eslint@8.57.0)(typescript@5.4.2)
-      '@typescript-eslint/parser':
-        specifier: ^6.0.0
-        version: 6.21.0(eslint@8.57.0)(typescript@5.4.2)
-      eslint:
-        specifier: ^8.42.0
-        version: 8.57.0
-      eslint-config-prettier:
-        specifier: ^9.0.0
-        version: 9.1.0(eslint@8.57.0)
-      eslint-plugin-prettier:
-        specifier: ^5.0.0
-        version: 5.1.3(@types/eslint@8.56.5)(eslint-config-prettier@9.1.0(eslint@8.57.0))(eslint@8.57.0)(prettier@3.2.5)
-      jest:
-        specifier: ^29.5.0
-        version: 29.7.0(@types/node@20.11.25)(ts-node@10.9.2(@types/node@20.11.25)(typescript@5.4.2))
-      prettier:
-        specifier: ^3.0.0
-        version: 3.2.5
-      source-map-support:
-        specifier: ^0.5.21
-        version: 0.5.21
-      supertest:
-        specifier: ^6.3.3
-        version: 6.3.4
-      ts-jest:
-        specifier: ^29.1.0
-        version: 29.1.2(@babel/core@7.24.0)(@jest/types@29.6.3)(babel-jest@29.7.0(@babel/core@7.24.0))(esbuild@0.19.12)(jest@29.7.0(@types/node@20.11.25)(ts-node@10.9.2(@types/node@20.11.25)(typescript@5.4.2)))(typescript@5.4.2)
-      ts-loader:
-        specifier: ^9.4.3
-        version: 9.5.1(typescript@5.4.2)(webpack@5.90.1(esbuild@0.19.12))
-      ts-node:
-        specifier: ^10.9.1
-        version: 10.9.2(@types/node@20.11.25)(typescript@5.4.2)
-      tsconfig-paths:
-        specifier: ^4.2.0
-        version: 4.2.0
-      typechain:
-        specifier: ^8.3.2
-        version: 8.3.2(typescript@5.4.2)
-      typescript:
-        specifier: ^5.1.3
-        version: 5.4.2
->>>>>>> e75af81a
 
 packages:
 
@@ -298,15 +152,7 @@
     resolution: {integrity: sha512-1Yjs2SvM8TflER/OD3cOjhWWOZb58A2t7wpE2S9XfBYTiIl+XFhQG2bjy4Pu1I+EAlCNUzRDYDdFwFYUKvXcIA==}
     engines: {node: '>=0.10.0'}
 
-<<<<<<< HEAD
-  /@adraffy/ens-normalize@1.10.0:
-    resolution: {integrity: sha512-nA9XHtlAkYfJxY7bce8DcN7eKxWWCWkU+1GR9d+U6MbNpfwQp8TI7vqOsBsMcHoT4mBu2kypKoSKnghEzOOq5Q==}
-    dev: false
-
   /@adraffy/ens-normalize@1.10.1:
-=======
-  '@adraffy/ens-normalize@1.10.1':
->>>>>>> e75af81a
     resolution: {integrity: sha512-96Z2IP3mYmF1Xg2cDm8f1gWGf/HUVedQ3FMifV4kG/PQ4yEP51xDtRAEfhVNt5f/uzpNkZHwWQuUcu6D6K+Ekw==}
 
   '@ampproject/remapping@2.3.0':
@@ -1507,36 +1353,13 @@
   '@scure/base@1.1.5':
     resolution: {integrity: sha512-Brj9FiG2W1MRQSTB212YVPRrcbjkv48FoZi/u4l/zds/ieRrqsh7aUf6CLwkAq61oKXr/ZlTzlY66gLIj3TFTQ==}
 
-<<<<<<< HEAD
-  /@scure/bip32@1.3.2:
-    resolution: {integrity: sha512-N1ZhksgwD3OBlwTv3R6KFEcPojl/W4ElJOeCZdi+vuI5QmTFwLq3OFf2zd2ROpKvxFdgZ6hUpb0dx9bVNEwYCA==}
-    dependencies:
-      '@noble/curves': 1.2.0
-      '@noble/hashes': 1.3.3
-      '@scure/base': 1.1.5
-    dev: false
-
-  /@scure/bip32@1.3.3:
-=======
   '@scure/bip32@1.3.3':
->>>>>>> e75af81a
     resolution: {integrity: sha512-LJaN3HwRbfQK0X1xFSi0Q9amqOgzQnnDngIt+ZlsBC3Bm7/nE7K0kwshZHyaru79yIVRv/e1mQAjZyuZG6jOFQ==}
 
   '@scure/bip39@1.1.0':
     resolution: {integrity: sha512-pwrPOS16VeTKg98dYXQyIjJEcWfz7/1YJIwxUEPFfQPtc86Ym/1sVgQ2RLoD43AazMk2l/unK4ITySSpW2+82w==}
 
-<<<<<<< HEAD
-  /@scure/bip39@1.2.1:
-    resolution: {integrity: sha512-Z3/Fsz1yr904dduJD0NpiyRHhRYHdcnyh73FZWiV+/qhWi83wNJ3NWolYqCEN+ZWsUz2TWwajJggcRE9r1zUYg==}
-    dependencies:
-      '@noble/hashes': 1.3.3
-      '@scure/base': 1.1.5
-    dev: false
-
-  /@scure/bip39@1.2.2:
-=======
   '@scure/bip39@1.2.2':
->>>>>>> e75af81a
     resolution: {integrity: sha512-HYf9TUXG80beW+hGAt3TRM8wU6pQoYur9iNypTROm42dorCGmLnFe3eWjz3gOq6G62H2WRh0FCzAR1PI+29zIA==}
 
   '@sei-js/core@1.5.0':
@@ -1930,25 +1753,7 @@
     resolution: {integrity: sha512-6/mh1E2u2YgEsCHdY0Yx5oW+61gZU+1vXaoiHHrpKeuRNNgFvS+/jrwHiQhB5apAf5oB7UB7E19ol2R2LKH8hQ==}
     engines: {node: ^14.17.0 || ^16.13.0 || >=18.0.0}
 
-<<<<<<< HEAD
-  /abitype@1.0.0(typescript@5.4.2):
-    resolution: {integrity: sha512-NMeMah//6bJ56H5XRj8QCV4AwuW6hB6zqz2LnhhLdcWVQOsXki6/Pn3APeqxCma62nXIcmZWdu1DlHWS74umVQ==}
-    peerDependencies:
-      typescript: '>=5.0.4'
-      zod: ^3 >=3.22.0
-    peerDependenciesMeta:
-      typescript:
-        optional: true
-      zod:
-        optional: true
-    dependencies:
-      typescript: 5.4.2
-    dev: false
-
-  /abort-controller-x@0.4.3:
-=======
   abort-controller-x@0.4.3:
->>>>>>> e75af81a
     resolution: {integrity: sha512-VtUwTNU8fpMwvWGn4xE93ywbogTYsuT+AUxAXOeelbXuQVIwNmC5YLeho9sH4vZ4ITW8414TTAOG1nW6uIVHCA==}
 
   abort-controller@3.0.0:
@@ -2117,26 +1922,6 @@
 
   axios@0.27.2:
     resolution: {integrity: sha512-t+yRIyySRTp/wua5xEr+z1q60QmLq8ABsS5O9Me1AsE5dfKqgnCFzwiCZZ/cGNd1lq4/7akDWMxdhVlucjmnOQ==}
-<<<<<<< HEAD
-    dependencies:
-      follow-redirects: 1.15.5
-      form-data: 4.0.0
-      proxy-from-env: 1.1.0
-    transitivePeerDependencies:
-      - debug
-    dev: false
-
-  /axios@1.7.2:
-    resolution: {integrity: sha512-2A8QhOMrbomlDuiLeK9XibIBzuHeRcqqNOHp0Cyp5EoJ1IFDh+XZH3A6BkXtv0K4gFGCI0Y4BM7B1wOEi0Rmgw==}
-    dependencies:
-      follow-redirects: 1.15.6
-      form-data: 4.0.0
-      proxy-from-env: 1.1.0
-    transitivePeerDependencies:
-      - debug
-    dev: false
-=======
->>>>>>> e75af81a
 
   axios@1.7.2:
     resolution: {integrity: sha512-2A8QhOMrbomlDuiLeK9XibIBzuHeRcqqNOHp0Cyp5EoJ1IFDh+XZH3A6BkXtv0K4gFGCI0Y4BM7B1wOEi0Rmgw==}
@@ -7667,7 +7452,8 @@
 
   '@scure/base@1.1.5': {}
 
-  '@scure/bip32@1.3.3':
+  /@scure/bip32@1.3.3:
+    resolution: {integrity: sha512-LJaN3HwRbfQK0X1xFSi0Q9amqOgzQnnDngIt+ZlsBC3Bm7/nE7K0kwshZHyaru79yIVRv/e1mQAjZyuZG6jOFQ==}
     dependencies:
       '@noble/curves': 1.3.0
       '@noble/hashes': 1.3.3
@@ -7678,7 +7464,8 @@
       '@noble/hashes': 1.1.3
       '@scure/base': 1.1.5
 
-  '@scure/bip39@1.2.2':
+  /@scure/bip39@1.2.2:
+    resolution: {integrity: sha512-HYf9TUXG80beW+hGAt3TRM8wU6pQoYur9iNypTROm42dorCGmLnFe3eWjz3gOq6G62H2WRh0FCzAR1PI+29zIA==}
     dependencies:
       '@noble/hashes': 1.3.3
       '@scure/base': 1.1.5
@@ -8400,7 +8187,9 @@
 
   abbrev@2.0.0: {}
 
-  abort-controller-x@0.4.3: {}
+  /abort-controller-x@0.4.3:
+    resolution: {integrity: sha512-VtUwTNU8fpMwvWGn4xE93ywbogTYsuT+AUxAXOeelbXuQVIwNmC5YLeho9sH4vZ4ITW8414TTAOG1nW6uIVHCA==}
+    dev: false
 
   abort-controller@3.0.0:
     dependencies:
@@ -8559,6 +8348,17 @@
     dependencies:
       follow-redirects: 1.15.5
       form-data: 4.0.0
+      proxy-from-env: 1.1.0
+    transitivePeerDependencies:
+      - debug
+    dev: false
+
+  /axios@1.7.2:
+    resolution: {integrity: sha512-2A8QhOMrbomlDuiLeK9XibIBzuHeRcqqNOHp0Cyp5EoJ1IFDh+XZH3A6BkXtv0K4gFGCI0Y4BM7B1wOEi0Rmgw==}
+    dependencies:
+      follow-redirects: 1.15.6
+      form-data: 4.0.0
+      proxy-from-env: 1.1.0
     transitivePeerDependencies:
       - debug
 
@@ -9884,11 +9684,8 @@
 
   fn.name@1.1.0: {}
 
-  follow-redirects@1.15.5: {}
-
-<<<<<<< HEAD
-  /follow-redirects@1.15.6:
-    resolution: {integrity: sha512-wWN62YITEaOpSK584EZXJafH1AGpO8RVgElfkuXbTOrPX4fIfOyEpW/CsiNd8JdYrAoOvafRTOEnvsO++qCqFA==}
+  /follow-redirects@1.15.5:
+    resolution: {integrity: sha512-vSFWUON1B+yAw1VN4xMfxgn5fTUiaOzAJCKBwIIgT/+7CuGy9+r+5gITvP62j3RmaD5Ph65UaERdOSRGUzZtgw==}
     engines: {node: '>=4.0'}
     peerDependencies:
       debug: '*'
@@ -9900,11 +9697,6 @@
   /foreground-child@3.1.1:
     resolution: {integrity: sha512-TMKDUnIte6bfb5nWv7V/caI169OHgvwjb7V4WkeUvbQQdjr5rWKqHFiKWb/fcOwB+CzBT+qbWjvj+DVwRskpIg==}
     engines: {node: '>=14'}
-=======
-  follow-redirects@1.15.6: {}
-
-  foreground-child@3.1.1:
->>>>>>> e75af81a
     dependencies:
       cross-spawn: 7.0.3
       signal-exit: 4.1.0
@@ -10322,22 +10114,10 @@
     dependencies:
       ws: 7.5.9(bufferutil@4.0.8)(utf-8-validate@5.0.10)
 
-<<<<<<< HEAD
-  /isows@1.0.4(ws@8.17.1):
-    resolution: {integrity: sha512-hEzjY+x9u9hPmBom9IIAqdJCwNLax+xrPb51vEPpERoFlIxgmZcHzsT5jKG06nvInKOBGvReAVz80Umed5CczQ==}
-    peerDependencies:
-      ws: '*'
-    dependencies:
-      ws: 8.17.1
-    dev: false
-
   /istanbul-lib-coverage@3.2.2:
     resolution: {integrity: sha512-O8dpsF+r0WV/8MNRKfnmrtCWhuKjxrq2w+jpzBL5UZKTi2LeVWnWOmWRxFlesJONmc+wLAGvKQZEOanko0LFTg==}
     engines: {node: '>=8'}
     dev: true
-=======
-  istanbul-lib-coverage@3.2.2: {}
->>>>>>> e75af81a
 
   istanbul-lib-instrument@5.2.1:
     dependencies:
@@ -11636,28 +11416,17 @@
       forwarded: 0.2.0
       ipaddr.js: 1.9.1
 
-<<<<<<< HEAD
-  /proxy-from-env@1.1.0:
-    resolution: {integrity: sha512-D+zkORCbA9f1tdWRK0RaCR3GPv50cMxcrz4X8k5LTSUD1Dkw47mKJEZQNunItRTkWwgtaUSo1RVFRIG9ZXiFYg==}
-    dev: false
-
   /punycode@2.3.1:
     resolution: {integrity: sha512-vYt7UD1U9Wg6138shLtLOvdAu+8DsC/ilFtEVHcH+wydcSpNE20AfSOduf6MkRFahL5FY7X1oU7nKVZFtfq8Fg==}
     engines: {node: '>=6'}
-=======
-  proxy-from-env@1.1.0: {}
->>>>>>> e75af81a
-
-  pump@3.0.0:
-    dependencies:
-      end-of-stream: 1.4.4
-      once: 1.4.0
-
-  punycode@2.3.1: {}
-
-  pure-rand@6.0.4: {}
-
-  qs@6.11.0:
+
+  /pure-rand@6.0.4:
+    resolution: {integrity: sha512-LA0Y9kxMYv47GIPJy6MI84fqTd2HmYZI83W/kM/SkKfDlajnZYfmXFTxkbY+xSBPkLJxltMa9hIkmdc29eguMA==}
+    dev: true
+
+  /qs@6.11.0:
+    resolution: {integrity: sha512-MvjoMCJwEarSbUYk5O+nmoSzSutSsTwF85zcHPQ9OrlFoZOYIjaqBAJIqIXjptyD5vThxGq52Xu/MaJzRkIk4Q==}
+    engines: {node: '>=0.6'}
     dependencies:
       side-channel: 1.0.6
 
@@ -12446,36 +12215,9 @@
 
   vary@1.1.2: {}
 
-<<<<<<< HEAD
-  /viem@2.15.1(typescript@5.4.2):
-    resolution: {integrity: sha512-Vrveen3vDOJyPf8Q8TDyWePG2pTdK6IpSi4P6qlvAP+rXkAeqRvwYBy9AmGm+BeYpCETAyTT0SrCP6458XSt+w==}
-    peerDependencies:
-      typescript: '>=5.0.4'
-    peerDependenciesMeta:
-      typescript:
-        optional: true
-    dependencies:
-      '@adraffy/ens-normalize': 1.10.0
-      '@noble/curves': 1.2.0
-      '@noble/hashes': 1.3.2
-      '@scure/bip32': 1.3.2
-      '@scure/bip39': 1.2.1
-      abitype: 1.0.0(typescript@5.4.2)
-      isows: 1.0.4(ws@8.17.1)
-      typescript: 5.4.2
-      ws: 8.17.1
-    transitivePeerDependencies:
-      - bufferutil
-      - utf-8-validate
-      - zod
-    dev: false
-
   /vlq@2.0.4:
     resolution: {integrity: sha512-aodjPa2wPQFkra1G8CzJBTHXhgk3EVSwxSWXNPr1fgdFLUb8kvLV1iEb6rFgasIsjP82HWI6dsb5Io26DDnasA==}
     dev: false
-=======
-  vlq@2.0.4: {}
->>>>>>> e75af81a
 
   walker@1.0.8:
     dependencies:
@@ -12607,20 +12349,6 @@
       bufferutil: 4.0.8
       utf-8-validate: 5.0.10
 
-<<<<<<< HEAD
-  /ws@8.17.1:
-    resolution: {integrity: sha512-6XQFvXTkbfUOZOKKILFG1PDK2NDQs4azKQl26T0YS5CxqWLgXajbPZ+h4gZekJyRqFU8pvnbAbbs/3TgRPy+GQ==}
-    engines: {node: '>=10.0.0'}
-    peerDependencies:
-      bufferutil: ^4.0.1
-      utf-8-validate: '>=5.0.2'
-    peerDependenciesMeta:
-      bufferutil:
-        optional: true
-      utf-8-validate:
-        optional: true
-    dev: false
-
   /ws@8.5.0:
     resolution: {integrity: sha512-BWX0SWVgLPzYwF8lTzEy1egjhS4S4OEAHfsO8o65WOVsrnSRGaSiUaa9e0ggGlkMTtBlmOpEXiie9RUcBO86qg==}
     engines: {node: '>=10.0.0'}
@@ -12633,12 +12361,6 @@
       utf-8-validate:
         optional: true
     dev: false
-=======
-  ws@8.5.0(bufferutil@4.0.8)(utf-8-validate@5.0.10):
-    optionalDependencies:
-      bufferutil: 4.0.8
-      utf-8-validate: 5.0.10
->>>>>>> e75af81a
 
   xstream@11.14.0:
     dependencies:
