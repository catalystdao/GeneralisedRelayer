--- conflicted
+++ resolved
@@ -68,11 +68,7 @@
                                         # if it is smaller than the configuration property 'maxAllowedPriorityFeePerGas' (if set).
 
     # Legacy Transactions
-<<<<<<< HEAD
     maxAllowedGasPrice: '10000000000'  # Upper bound to the 'gasPrice' set on transactions (for chains that do not support eip-1559)
-=======
-    maxAllowedGasPrice: '200000000000'  # Upper bound to the 'gasPrice' set on transactions (for chains that do not support eip-1559)
->>>>>>> 8176c0aa
     gasPriceAdjustmentFactor: 1.01      # Decimal factor used to adjust the 'gasPrice' returned by 'getFeeData()'. The resulting 
                                         # value is set as the 'gasPrice' property of the transaction if it is smaller than the 
                                         # configuration property 'maxAllowedGasPrice' (if set).
@@ -90,14 +86,12 @@
   - name: wormhole
     isTestnet: false
 
-  - name: layer-zero
-    packetCost: '6000000000000'
-
 # Chain configuration
 chains:
   - chainId: 10
     name: 'OP Mainnet'
     rpc: 'https://mainnet.optimism.io'
+    resolver: 'optimism'
 
     # startingBlock   # The block number at which to start Relaying (not all AMB collectors may support this property)
     # stoppingBlock   # The block number at which to stop Relaying (not all AMB collectors may support this property)
@@ -115,12 +109,13 @@
       incentivesAddress: '0x8C8727276725b7Da11fDA6e2646B2d2448E5B3c5'
       bridgeAddress: '0xEe91C335eab126dF5fDB3797EA9d6aD93aeC9722'
 
-<<<<<<< HEAD
   - chainId: 81457
     name: 'Blast Mainnet'
     rpc: 'https://rpc.blast.io'
     monitor:
       interval: 1000
+    pricing:
+      gasCoinId: 'ethereum'  # coin-gecko pricing provider specific configuration
     wormhole:
       wormholeChainId: 36
       incentivesAddress: '0x3C5C5436BCa59042cBC835276E51428781366d85'
@@ -129,83 +124,12 @@
   - chainId: 8453
     name: 'Base Mainnet'
     rpc: 'https://mainnet.base.org'
+    resolver: 'base'
     monitor:
       interval: 1000
+    pricing:
+      gasCoinId: 'ethereum'  # coin-gecko pricing provider specific configuration
     wormhole:
       wormholeChainId: 30
       incentivesAddress: '0x3C5C5436BCa59042cBC835276E51428781366d85'
-      bridgeAddress: '0xbebdb6C8ddC678FfA9f8748f85C815C556Dd8ac6'
-=======
-  - chainId: 11155420
-    name: 'OP Sepolia'
-    rpc: 'https://sepolia.optimism.io'
-    resolver: 'op-sepolia'
-    pricing:
-      gasCoinId: 'ethereum'  # coin-gecko pricing provider specific configuration
-    wormhole:
-      wormholeChainId: 10005
-      incentivesAddress: '0x198cDD55d90277726f3222D5A8111AdB8b0af9ee'
-      bridgeAddress: '0x31377888146f3253211EFEf5c676D41ECe7D58Fe'
-    layer-zero:
-      layerZeroChainId: 40232
-      incentivesAddress: '0xd41ace766aed57fefdca3a7d27d20b837284b872'
-      bridgeAddress: '0x6edce65403992e310a62460808c4b910d972f10f'
-      receiverAddress: '0x9284fd59B95b9143AF0b9795CAC16eb3C723C9Ca'
-
-  - chainId: 84532
-    name: 'Base Sepolia'
-    rpc: 'https://sepolia.base.org'
-    resolver: 'base-sepolia'
-    pricing:
-      gasCoinId: 'ethereum'  # coin-gecko pricing provider specific configuration
-    wormhole:
-      wormholeChainId: 10004
-      incentivesAddress: '0x63B4E24DC9814fAcDe241fB4dEFcA04d5fc6d763'
-      bridgeAddress: '0x79A1027a6A159502049F10906D333EC57E95F083'
-
-  - chainId: 168587773
-    name: 'Blast Testnet'
-    rpc: 'https://sepolia.blast.io'
-    pricing:
-      gasCoinId: 'ethereum'  # coin-gecko pricing provider specific configuration
-    wormhole:
-      wormholeChainId: 36
-      incentivesAddress: '0x9524ACA1fF46fAd177160F0a803189Cb552A3780'
-      bridgeAddress: '0x473e002D7add6fB67a4964F13bFd61280Ca46886'
-
-  - chainId: 421614
-    name: "Arbitrum Sepolia"
-    rpc: "https://arbitrum-sepolia-rpc.publicnode.com"
-    resolver: 'arbitrum'
-    pricing:
-      coinId: 'ethereum'  # coin-gecko pricing provider specific configuration
-    monitor:
-      blockDelay: 5
-      interval: 2000
-    getter:
-      maxBlocks: 5000
-    wormhole:
-      wormholeChainId: 10003
-      incentivesAddress: "0x59aa9e2339dd0c019f188f1ed9b27b9a10ae664d"
-      bridgeAddress: "0x6b9C8671cdDC8dEab9c719bB87cBd3e782bA6a35"
-    layer-zero:
-      layerZeroChainId: 40231
-      incentivesAddress: '0xd41ace766aed57fefdca3a7d27d20b837284b872'
-      bridgeAddress: '0x6EDCE65403992e310A62460808c4b910D972f10f'
-      receiverAddress: '0x75Db67CDab2824970131D5aa9CECfC9F69c69636'
-
-  - chainId: 713715
-    name: 'Sei Devnet'
-    rpc: 'https://evm-rpc-arctic-1.sei-apis.com'
-    pricing:
-      coinId: 'sei-network'  # coin-gecko pricing provider specific configuration
-    monitor:
-      interval: 2000
-      blockDelay: 10
-    layer-zero:
-      layerZeroChainId: 40258
-      incentivesAddress: '0xd41ace766aed57fefdca3a7d27d20b837284b872'
-      bridgeAddress: '0x6EDCE65403992e310A62460808c4b910D972f10f'
-      receiverAddress: '0xcF1B0F4106B0324F96fEfcC31bA9498caa80701C'
-      packetCost: '100000000000000000'
->>>>>>> 8176c0aa
+      bridgeAddress: '0xbebdb6C8ddC678FfA9f8748f85C815C556Dd8ac6'