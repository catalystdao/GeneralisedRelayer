--- conflicted
+++ resolved
@@ -35,20 +35,16 @@
     gasBalanceUpdateInterval: 50        # Number of transactions after which to update the Underwriter gas balance from the rpc. 
 
     # EIP-1559 Transactions
-    maxFeePerGas: '10000000000'        # 'maxFeePerGas' set for all transactions (for chains that support eip-1559)
+    maxFeePerGas: '200000000000'        # 'maxFeePerGas' set for all transactions (for chains that support eip-1559)
 
     maxAllowedPriorityFeePerGas:        # Upper bound to the 'maxPriorityFeePerGas' set on transactions (for chains that support eip-1559)
-      '5000000000'
+      '100000000000'
     maxPriorityFeeAdjustmentFactor:     # Decimal factor used to adjust the 'maxPriorityFeePerGas' returned by 'getFeeData()'. 
       1.01                              # The resulting value is set as the 'maxPriorityFeePerGas' property of the transaction
                                         # if it is smaller than the configuration property 'maxAllowedPriorityFeePerGas' (if set).
 
     # Legacy Transactions
-<<<<<<< HEAD
-    maxAllowedGasPrice: '10000000000'  # Upper bound to the 'gasPrice' set on transactions (for chains that do not support eip-1559)
-=======
     maxAllowedGasPrice: '200000000000'  # Upper bound to the 'gasPrice' set on transactions (for chains that do not support eip-1559)
->>>>>>> 7855a644
     gasPriceAdjustmentFactor: 1.01      # Decimal factor used to adjust the 'gasPrice' returned by 'getFeeData()'. The resulting 
                                         # value is set as the 'gasPrice' property of the transaction if it is smaller than the 
                                         # configuration property 'maxAllowedGasPrice' (if set).
@@ -63,63 +59,58 @@
 
 # AMBs configuration
 ambs:
+  # Mock is used for internal testnets. For production it should never be used.
+  - name: mock
+    enabled: false                      # Defaults to 'true' if the key is missing
+    incentivesAddress: '0x0000000000000000000000000000000000000000'
+    privateKey: ''
+
+  # While we can't relay packages for Polymer, we to still collect the packages for the underwriter to work.
+  - name: polymer
+
   - name: wormhole
-    isTestnet: false
-
-  - name: layerZero
-    isTestnet: true 
+    isTestnet: true
 
 # Chain configuration
 chains:
-  - chainId: 10
-    name: 'OP Mainnet'
-    rpc: 'https://mainnet.optimism.io'
+  - chainId: 11155111
+    name: 'Sepolia'
+    rpc: 'https://eth-sepolia-public.unifra.io'
 
     # startingBlock   # The block number at which to start Relaying (not all AMB collectors may support this property)
     # stoppingBlock   # The block number at which to stop Relaying (not all AMB collectors may support this property)
 
     # Overrides
     monitor:
-      interval: 1000
+      blockDelay: 2
+      interval: 5000
 
     # AMB configuration
     wormhole:
-      wormholeChainId: 24
-      incentivesAddress: '0x8C8727276725b7Da11fDA6e2646B2d2448E5B3c5'
-      bridgeAddress: '0xEe91C335eab126dF5fDB3797EA9d6aD93aeC9722'
-    layerZero:
-      bridgeAddress: '0x6EDCE65403992e310A62460808c4b910D972f10f'
-      incentivesAddress: '0xDb93559e30F5A3845438DDcf7Ca8A2D6D9005d30'
-      recieverAddress: '0x6EDCE65403992e310A62460808c4b910D972f10f'
+      wormholeChainId: 10002
+      incentivesAddress: '0x294F41D30D058C9e5A71810A6C758E595b7aC170'
+      bridgeAddress: '0x4a8bc80Ed5a4067f1CCf107057b8270E0cC11A78'
 
+  - chainId: 11155420
+    name: 'OP Sepolia'
+    rpc: 'https://sepolia.optimism.io'
+    wormhole:
+      wormholeChainId: 10005
+      incentivesAddress: '0x198cDD55d90277726f3222D5A8111AdB8b0af9ee'
+      bridgeAddress: '0x31377888146f3253211EFEf5c676D41ECe7D58Fe'
 
-  - chainId: 81457
-    name: 'Blast Mainnet'
-    rpc: 'https://rpc.blast.io'
-    monitor:
-      interval: 1000
+  - chainId: 84532
+    name: 'Base Sepolia'
+    rpc: 'https://sepolia.base.org'
+    wormhole:
+      wormholeChainId: 10004
+      incentivesAddress: '0x63B4E24DC9814fAcDe241fB4dEFcA04d5fc6d763'
+      bridgeAddress: '0x79A1027a6A159502049F10906D333EC57E95F083'
+
+  - chainId: 168587773
+    name: 'Blast Testnet'
+    rpc: 'https://sepolia.blast.io'
     wormhole:
       wormholeChainId: 36
-      incentivesAddress: '0x3C5C5436BCa59042cBC835276E51428781366d85'
-      bridgeAddress: '0xbebdb6C8ddC678FfA9f8748f85C815C556Dd8ac6'
-    layerZero:
-      bridgeAddress: '0x6EDCE65403992e310A62460808c4b910D972f10f'
-      incentivesAddress: '0xDb93559e30F5A3845438DDcf7Ca8A2D6D9005d30'
-      recieverAddress: '0x6EDCE65403992e310A62460808c4b910D972f10f'
-
-
-  
-  - chainId: 8453
-    name: 'Base Mainnet'
-    rpc: 'https://mainnet.base.org'
-    monitor:
-      interval: 1000
-    wormhole:
-      wormholeChainId: 30
-      incentivesAddress: '0x3C5C5436BCa59042cBC835276E51428781366d85'
-      bridgeAddress: '0xbebdb6C8ddC678FfA9f8748f85C815C556Dd8ac6'
-    layerZero:
-      bridgeAddress: '0x6EDCE65403992e310A62460808c4b910D972f10f'
-      incentivesAddress: '0xDb93559e30F5A3845438DDcf7Ca8A2D6D9005d30'
-      recieverAddress: '0x6EDCE65403992e310A62460808c4b910D972f10f'
-
+      incentivesAddress: '0x9524ACA1fF46fAd177160F0a803189Cb552A3780'
+      bridgeAddress: '0x473e002D7add6fB67a4964F13bFd61280Ca46886'