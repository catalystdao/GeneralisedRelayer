# Global Relayer configuration
global:
  privateKey: ''                        # The privateKey of the account that will be submitting the packet relays
  logLevel: 'info'

  monitor:
    interval: 5000                      # Interval at which to poll the chains RPCs for new blocks
    blockDelay: 1                       # Delay with which to process the chain blocks

  getter:
    retryInterval: 5000                 # Time to wait before retrying a failed query
    maxBlocks: 1000                     # Maximum number of blocks to query in a single call

  submitter:
    enabled: true
    newOrdersDelay: 1000                # Time to wait before processing new 'submission' orders
    retryInterval: 30000                # Time to wait before retrying a failed transaction
    processingInterval: 100             # Throttle for the Submitter main 'run' loop
    maxTries: 3                         # Maximum tries for a transaction
    maxPendingTransactions: 50          # Maximum number of transactions within the 'submit' pipeline.

    # Gas properties
    gasLimitBuffer:                     # Extra gasLimit buffer. Customizable per AMB.
      default: 10000
      mock: 50000

  wallet:
    retryInterval: 30000                # Time to wait before retrying a failed transaction
    processingInterval: 100             # Throttle for the Wallet main 'run' loop
    maxTries: 3                         # Maximum tries for a transaction
    maxPendingTransactions: 50          # Maximum number of transactions within the 'submit' pipeline
    confirmations: 1                    # Number of confirmations to wait before accepting a transaction as 'completed'.
    confirmationTimeout: 90000          # Timeout for a transaction to confirm

    lowGasBalanceWarning:               # Gas balance below which a 'low balance' warning is emitted.
      '1000000000000000000'
    gasBalanceUpdateInterval: 50        # Number of transactions after which to update the Underwriter gas balance from the rpc. 

    # EIP-1559 Transactions
    maxFeePerGas: '200000000000'        # 'maxFeePerGas' set for all transactions (for chains that support eip-1559)

    maxAllowedPriorityFeePerGas:        # Upper bound to the 'maxPriorityFeePerGas' set on transactions (for chains that support eip-1559)
      '100000000000'
    maxPriorityFeeAdjustmentFactor:     # Decimal factor used to adjust the 'maxPriorityFeePerGas' returned by 'getFeeData()'. 
      1.05                              # The resulting value is set as the 'maxPriorityFeePerGas' property of the transaction
                                        # if it is smaller than the configuration property 'maxAllowedPriorityFeePerGas' (if set).

    # Legacy Transactions
    maxAllowedGasPrice: '200000000000'  # Upper bound to the 'gasPrice' set on transactions (for chains that do not support eip-1559)
    gasPriceAdjustmentFactor: 1.05      # Decimal factor used to adjust the 'gasPrice' returned by 'getFeeData()'. The resulting 
                                        # value is set as the 'gasPrice' property of the transaction if it is smaller than the 
                                        # configuration property 'maxAllowedGasPrice' (if set).

    # All Transactions
    priorityAdjustmentFactor: 1.2       # Decimal factor used to adjust **all** the gas prices (including 'maxFeePerGas') for 
                                        # priority transactions.

  persister:
    enabled: false
    postgresString: 'postgresql://username:password@location/database?sslmode=require'

# AMBs configuration
ambs:
  # Mock is used for internal testnets. For production it should never be used.
  - name: mock
    enabled: false                      # Defaults to 'true' if the key is missing
    incentivesAddress: '0x0000000000000000000000000000000000000000'
    privateKey: ''

  # While we can't relay packages for Polymer, we to still collect the packages for the underwriter to work.
  - name: polymer

  - name: wormhole
    isTestnet: true

# Chain configuration
chains:
<<<<<<< HEAD
  - chainId: 80001
    name: 'Mumbai'
    rpc: 'https://polygon-mumbai-pokt.nodies.app'
=======
  - chainId: 11155111
    name: 'Sepolia'
    rpc: 'https://eth-sepolia-public.unifra.io'

    blockDelay: 2
>>>>>>> 0a084c7d
    # startingBlock   # The block number at which to start Relaying (not all AMB collectors may support this property)
    # stoppingBlock   # The block number at which to stop Relaying (not all AMB collectors may support this property)

    # Overrides
    monitor:
      blockDelay: 2
    getter:
      interval: 5000
    submitter:
      retryInterval: 30000

    # AMB configuration
    wormhole:
      wormholeChainId: 10002
      incentivesAddress: '0x45C140Dd2526E4bfD1c2A5Bb0Aa6aA1DB00b1744'
      bridgeAddress: '0x4a8bc80Ed5a4067f1CCf107057b8270E0cC11A78'

  - chainId: 421614
    name: 'Arbitrum Sepolia'
    rpc: 'https://sepolia-rollup.arbitrum.io/rpc' # NOTE: This rpc errors easily with a 'requests rate too high' error
    resolver: 'arbitrum'
    monitor:
      interval: 2000
      blockDelay: 5
    getter:
      maxBlocks: 5000
    wormhole:
      wormholeChainId: 10003
      incentivesAddress: '0xdF25f1BdE09Cee5ac1e6ef8dFA7113addBd58B28'
      bridgeAddress: '0x6b9C8671cdDC8dEab9c719bB87cBd3e782bA6a35'

  - chainId: 11155420
    name: 'OP Sepolia'
    rpc: 'https://sepolia.optimism.io'
    wormhole:
      wormholeChainId: 10005
      incentivesAddress: '0xbDFD9163d8Cee1368698B023369f9A5Fd319A40F'
      bridgeAddress: '0x31377888146f3253211EFEf5c676D41ECe7D58Fe'
    polymer:
      incentivesAddress: '0x62e27C0bD89D7AC599Df8765cDEe0183A34A9929'
      bridgeAddress: '0x58f1863F75c9Db1c7266dC3d7b43832b58f35e83'

  - chainId: 84532
    name: 'Base Sepolia'
    rpc: 'https://rpc.notadegen.com/base/sepolia'
    polymer:
      incentivesAddress: '0x147d414F1964c94c4Ac7422aC148aBddb4BEdC82'
      bridgeAddress: '0xfC1d3E02e00e0077628e8Cc9edb6812F95Db05dC'<|MERGE_RESOLUTION|>--- conflicted
+++ resolved
@@ -75,17 +75,10 @@
 
 # Chain configuration
 chains:
-<<<<<<< HEAD
-  - chainId: 80001
-    name: 'Mumbai'
-    rpc: 'https://polygon-mumbai-pokt.nodies.app'
-=======
   - chainId: 11155111
     name: 'Sepolia'
     rpc: 'https://eth-sepolia-public.unifra.io'
 
-    blockDelay: 2
->>>>>>> 0a084c7d
     # startingBlock   # The block number at which to start Relaying (not all AMB collectors may support this property)
     # stoppingBlock   # The block number at which to stop Relaying (not all AMB collectors may support this property)
 
