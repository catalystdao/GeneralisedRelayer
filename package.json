--- conflicted
+++ resolved
@@ -32,11 +32,7 @@
     "@typechain/ethers-v6": "^0.5.1",
     "@wormhole-foundation/relayer-engine": "^0.3.2",
     "ajv": "^8.12.0",
-<<<<<<< HEAD
     "axios": "^1.6.8",
-=======
-    "axios": "^1.7.2",
->>>>>>> e75af81a
     "dotenv": "^16.3.1",
     "drizzle-kit": "^0.20.6",
     "drizzle-orm": "^0.29.1",
