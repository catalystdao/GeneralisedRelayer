--- conflicted
+++ resolved
@@ -178,10 +178,6 @@
         let fromBlock = null;
         while (fromBlock == null) {
             if (this.currentStatus != null) {
-<<<<<<< HEAD
-                fromBlock = this.config.startingBlock ?? this.currentStatus.blockNumber;
-            } 
-=======
                 if (this.config.startingBlock != null) {
                     if (this.config.startingBlock < 0) {
                         fromBlock = this.currentStatus.blockNumber + this.config.startingBlock;
@@ -195,7 +191,6 @@
                     fromBlock = this.currentStatus.blockNumber;
                 }
             }
->>>>>>> d983403c
             await wait(this.config.processingInterval);
         }
         const stopBlock = this.config.stoppingBlock ?? Infinity;
