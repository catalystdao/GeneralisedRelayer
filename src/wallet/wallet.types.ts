--- conflicted
+++ resolved
@@ -4,11 +4,6 @@
 
 // Port Channels Types
 // ************************************************************************************************
-<<<<<<< HEAD
-export interface WalletServiceRoutingMessage<T = any> {
-    portId: number;
-    data: T;
-=======
 
 export const WALLET_WORKER_CRASHED_MESSAGE_ID = -1;
 
@@ -30,7 +25,6 @@
     GetFeeData,
     FeeData,
     WalletCrashed,
->>>>>>> 8176c0aa
 }
 
 export type WalletMessage = WalletTransactionRequestMessage
