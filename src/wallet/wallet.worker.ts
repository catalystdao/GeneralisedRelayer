import { JsonRpcProvider, Wallet, Provider, AbstractProvider, ZeroAddress, TransactionResponse, TransactionReceipt, TransactionRequest } from "ethers6";
import pino, { LoggerOptions } from "pino";
import { workerData, parentPort, MessagePort } from 'worker_threads';
import { tryErrorToString, wait } from "src/common/utils";
import { STATUS_LOG_INTERVAL } from "src/logger/logger.service";
import { TransactionHelper } from "./transaction-helper";
import { ConfirmQueue } from "./queues/confirm-queue";
import { WalletWorkerData } from "./wallet.service";
<<<<<<< HEAD
import { ConfirmedTransaction, GasFeeConfig, PendingTransaction, WalletTransactionOptions, WalletTransactionRequest, WalletTransactionRequestResponse, BalanceConfig, WalletServiceRoutingMessage } from "./wallet.types";
=======
import { ConfirmedTransaction, GasFeeConfig, PendingTransaction, WalletTransactionOptions, WalletTransactionRequest, WalletTransactionRequestResponseMessage, BalanceConfig, WalletServiceRoutingData, WalletMessageType, WalletFeeDataMessage } from "./wallet.types";
>>>>>>> 8176c0aa
import { SubmitQueue } from "./queues/submit-queue";


class WalletWorker {
    private readonly logger: pino.Logger;

    private readonly config: WalletWorkerData;

    private readonly provider: JsonRpcProvider;
    private readonly signer: Wallet;

    private readonly chainId: string;
    private readonly chainName: string;

    private readonly transactionHelper: TransactionHelper;

    private readonly submitQueue: SubmitQueue;
    private readonly confirmQueue: ConfirmQueue;
    private readonly newRequestsQueue: WalletTransactionRequest[] = [];

    private isStalled = false;

    private portsCount = 0;
    private readonly ports: Record<number, MessagePort> = {};


    constructor() {
        this.config = workerData as WalletWorkerData;

        this.chainId = this.config.chainId;
        this.chainName = this.config.chainName;

        this.logger = this.initializeLogger(
            this.chainId,
            this.config.loggerOptions,
        );
        this.provider = this.initializeProvider(this.config.rpc);
        this.signer = this.initializeSigner(this.config.privateKey, this.provider);

        this.transactionHelper = new TransactionHelper(
            this.getGasFeeConfig(this.config),
            this.getBalanceConfig(this.config),
            this.config.retryInterval,
            this.provider,
            this.signer,
            this.logger,
        );

        [this.submitQueue, this.confirmQueue] = this.initializeQueues(
            this.config.retryInterval,
            this.config.maxTries,
            this.config.confirmations,
            this.config.confirmationTimeout,
            this.transactionHelper,
            this.provider,
            this.signer,
            this.logger
        );

        this.initializePort();

        this.initiateIntervalStatusLog();
    }



    // Initialization helpers
    // ********************************************************************************************

    private initializeLogger(
        chainId: string,
        loggerOptions: LoggerOptions,
    ): pino.Logger {
        return pino(loggerOptions).child({
            worker: 'wallet',
            chain: chainId,
        });
    }

    private initializeProvider(rpc: string): JsonRpcProvider {
        return new JsonRpcProvider(
            rpc,
            undefined,
            { staticNetwork: true }
        )
    }

    private initializeSigner(privateKey: string, provider: Provider): Wallet {
        return new Wallet(privateKey, provider);
    }

    private initializeQueues(
        retryInterval: number,
        maxTries: number,
        confirmations: number,
        confirmationTimeout: number,
        transactionHelper: TransactionHelper,
        provider: AbstractProvider,
        signer: Wallet,
        logger: pino.Logger,
    ): [SubmitQueue, ConfirmQueue] {

        const submitQueue = new SubmitQueue(
            retryInterval,
            maxTries,
            transactionHelper,
            signer,
            logger
        );

        const confirmQueue = new ConfirmQueue(
            retryInterval,
            maxTries,
            confirmations,
            transactionHelper,
            confirmationTimeout,
            provider,
            signer,
            logger,
        );

        return [submitQueue, confirmQueue];
    }

    private getGasFeeConfig(config: WalletWorkerData): GasFeeConfig {
        return {
            gasPriceAdjustmentFactor: config.gasPriceAdjustmentFactor,
            maxAllowedGasPrice: config.maxAllowedGasPrice,
            maxFeePerGas: config.maxFeePerGas,
            maxPriorityFeeAdjustmentFactor: config.maxPriorityFeeAdjustmentFactor,
            maxAllowedPriorityFeePerGas: config.maxAllowedPriorityFeePerGas,
            priorityAdjustmentFactor: config.priorityAdjustmentFactor,
        };
    }

    private getBalanceConfig(config: WalletWorkerData): BalanceConfig {
        return {
            lowBalanceWarning: config.lowBalanceWarning,
            balanceUpdateInterval: config.balanceUpdateInterval,
        };
    }

    private initializePort(): void {
<<<<<<< HEAD
        parentPort!.on('message', (message: WalletServiceRoutingMessage) => {
            this.addTransaction(
                message.portId,
                message.data.messageId,
                message.data.txRequest,
                message.data.metadata,
                message.data.options
            );
        });
=======
        parentPort!.on('message', (message: WalletServiceRoutingData) => {
            this.processRequest(message);
        });
    }

    private processRequest(data: WalletServiceRoutingData): void {
        const messageType = data.message.type;
        switch(messageType) {
            case WalletMessageType.TransactionRequest:
                this.addTransaction(
                    data.portId,
                    data.messageId,
                    data.message.txRequest,
                    data.message.metadata,
                    data.message.options
                )
                break;
            case WalletMessageType.GetFeeData:
                this.handleGetFeeDataRequest(
                    data.portId,
                    data.messageId,
                    data.message.priority,
                );
                break;
            default:
                this.logger.error(
                    data,
                    'Unable to process request: wallet message type unsupported.'
                );
        }
>>>>>>> 8176c0aa
    }

    private addTransaction(
        portId: number,
        messageId: number,
        txRequest: TransactionRequest,
        metadata: any,
        options?: WalletTransactionOptions
    ): void {
        const request: WalletTransactionRequest = {
            portId,
            messageId,
            txRequest,
            metadata,
            options: options ?? {},
            requeueCount: 0
        };

        this.logger.info(request, `Transaction received.`);

        this.newRequestsQueue.push(request);
    }

    private handleGetFeeDataRequest(
        portId: number,
        messageId: number,
        priority: boolean,
    ): void {
        const adjustedFeeData = this.transactionHelper.getAdjustedFeeData(priority);

        const feeDataMessage: WalletFeeDataMessage = {
            type: WalletMessageType.FeeData,
            priority,
            maxFeePerGas: adjustedFeeData?.maxFeePerGas ?? undefined,
            maxPriorityFeePerGas: adjustedFeeData?.maxPriorityFeePerGas ?? undefined,
            gasPrice: adjustedFeeData?.gasPrice ?? undefined,
        };

        const routingResponse: WalletServiceRoutingData = {
            portId,
            messageId,
            message: feeDataMessage,
        };

        parentPort!.postMessage(routingResponse);
    }

    private initiateIntervalStatusLog(): void {
        const logStatus = () => {
            const status = {
                capacity: this.getWalletCapacity(),
                submitQueue: this.submitQueue.size,
                submitRetryQueue: this.submitQueue.retryQueue.length,
                confirmQueue: this.confirmQueue.size,
                confirmRetryQueue: this.confirmQueue.retryQueue.length,
                isStalled: this.isStalled,
            };
            this.logger.info(status, 'Wallet status.');
        };
        setInterval(logStatus, STATUS_LOG_INTERVAL);
    }



    // Main handler
    // ********************************************************************************************
    async run(): Promise<void> {
        this.logger.info(
            `Wallet worker started.`
        );

        await this.transactionHelper.init();
        await this.confirmQueue.init();

        while (true) {
            const newOrders = await this.processNewRequestsQueue();

            await this.submitQueue.addOrders(...newOrders);
            await this.submitQueue.processOrders();
            const [
                pendingTransactions,
                invalidTransactions,
                invalidTransactionsMaxTries
            ] = this.submitQueue.getFinishedOrders();

            await this.handleInvalidTransactions(invalidTransactions, invalidTransactionsMaxTries);

            await this.confirmQueue.addOrders(...pendingTransactions);
            await this.confirmQueue.processOrders();
            const [
                confirmedTransactions,
                rejectedTransactions,
                unconfirmedTransactions
            ] = this.confirmQueue.getFinishedOrders();

            await this.handleConfirmedTransactions(confirmedTransactions);
            await this.handleRejectedTransactions(rejectedTransactions);
            await this.handleUnconfirmedTransactions(unconfirmedTransactions);

            await wait(this.config.processingInterval);
        }
    }

    private async processNewRequestsQueue(): Promise<WalletTransactionRequest[]> {
        const capacity = this.getWalletCapacity();

        let i;
        for (i = 0; i < this.newRequestsQueue.length; i++) {
            if (i + 1 > capacity) {
                break;
            }
        }

        return this.newRequestsQueue.splice(0, i);
    }

    private getWalletCapacity(): number {
        return Math.max(
            0,
            this.config.maxPendingTransactions
                - this.submitQueue.size
                - this.confirmQueue.size
        );
    }

    private async handleInvalidTransactions(
        invalidTransactions: WalletTransactionRequest[],
        invalidTransactionsMaxTries: WalletTransactionRequest[]
    ): Promise<void> {

        for (const transaction of invalidTransactionsMaxTries) {
            transaction.submissionError = new Error('Max tries reached.');
        }

        for (const transaction of [...invalidTransactions, ...invalidTransactionsMaxTries]) {

            const logDescription = {
                txRequest: transaction.txRequest,
                submissionError: tryErrorToString(transaction.submissionError)
            };

            this.logger.info(
                logDescription,
                `Unsuccessful transaction processing: transaction failed.`,
            );

            this.sendResult(transaction, undefined, undefined, transaction.submissionError);
        }

    }

    private async handleConfirmedTransactions(
        confirmedTransactions: ConfirmedTransaction[],
    ): Promise<void> {

        for (const transaction of confirmedTransactions) {
            // Register the gas cost used
            //TODO this should be done before the tx is submitted
            const txReceipt = transaction.txReceipt;
            const gasCost = txReceipt.gasUsed * txReceipt.gasPrice;
            await this.transactionHelper.registerBalanceUse(gasCost);

            const logDescription = {
                txHash: transaction.txReceipt.hash,
                blockHash: transaction.txReceipt.blockHash,
                blockNumber: transaction.txReceipt.blockNumber
            };

            this.logger.info(
                logDescription,
                `Successful transaction processing: transaction confirmed.`,
            );

            this.sendResult(transaction, transaction.tx, transaction.txReceipt);
        }
    }

    private async handleRejectedTransactions(
        rejectedTransactions: PendingTransaction[],
    ): Promise<void> {

        for (const transaction of rejectedTransactions) {

            // Currently, the gas used by failed transactions is not taken into account for the
            // relayer gas estimate.

            const confirmationError = transaction.confirmationError;

            const logDescription = {
                txHash: transaction.tx.hash,
                replaceTxHash: transaction.txReplacement?.hash,
                requeueCount: transaction.requeueCount,
                confirmationError: tryErrorToString(confirmationError),
            };

            // If tx errors because of an invalid nonce, requeue the order for submission
            // TODO: is it possible for this error to occur because of the original tx being accepted (edge case). This should never happen.
            if (
                this.isNonceExpiredError(confirmationError, true)   // NOTE: if a 'underpriced' error reaches this point, it means that the original transaction must have errored in some way
                && transaction.requeueCount < this.config.maxTries
                && transaction.options.retryOnNonceConfirmationError != false
            ) {
                this.logger.info(
                    logDescription,
                    `Nonce error on transaction confirmation: requeuing transaction.`,
                );
                const requeueRequest: WalletTransactionRequest = {
                    portId: transaction.portId,
                    messageId: transaction.messageId,
                    txRequest: transaction.txRequest,
                    metadata: transaction.metadata,
                    options: transaction.options,
                    requeueCount: transaction.requeueCount + 1,
                };

                await this.submitQueue.addOrders(requeueRequest);
            } else {
                this.logger.info(
                    logDescription,
                    `Unsuccessful transaction processing: transaction rejected.`,
                );

                this.sendResult(transaction, transaction.tx, undefined, undefined, transaction.confirmationError);
            }
        }
    }

    private async handleUnconfirmedTransactions(
        unconfirmedTransactions: PendingTransaction[],
    ): Promise<void> {
        for (const transaction of unconfirmedTransactions) {
            const receipt = await this.cancelTransaction(transaction.tx);

            const error = new Error('Transaction cancelled.');
            this.sendResult(transaction, transaction.tx, receipt ?? undefined, undefined, error);
        }
    }

    // This function does not return until the transaction of the given nonce is mined!
    private async cancelTransaction(baseTx: TransactionResponse): Promise<TransactionReceipt | null> {
        const cancelTxNonce = baseTx.nonce;

        for (let i = 0; i < this.config.maxTries; i++) {

            try {
                // NOTE: cannot use the 'transactionHelper' for querying of the transaction nonce, as the
                // helper takes into account the 'pending' transactions.
                const latestNonce = await this.signer.getNonce('latest');

                if (latestNonce > cancelTxNonce) {
                    return null;
                }

                this.logger.info(
                    { cancelTxNonce },
                    'Submitting transaction cancellation'
                );

                await this.transactionHelper.updateFeeData();

                const tx = await this.signer.sendTransaction({
                    nonce: cancelTxNonce,
                    to: ZeroAddress,
                    data: '0x',
                    ...this.transactionHelper.getIncreasedFeeDataForTransaction(baseTx),
                });

                const receipt = await tx.wait(
                    this.config.confirmations,
                    this.config.confirmationTimeout,
                );

                if (receipt != null) {  //NOTE: receipt == null should never happen
                    await this.transactionHelper.registerBalanceUse(
                        receipt.gasUsed * receipt.gasPrice,
                    );
                }

                // Transaction cancelled
                return receipt;
            } catch (error) {
                this.logger.warn(
                    { cancelTxNonce, error },
                    'Error on transaction cancellation.'
                );
                // Continue trying to cancel the transaction
            }

            await wait(this.config.retryInterval);
        }

        this.isStalled = true;
        while (true) {
            this.logger.warn(
                { nonce: cancelTxNonce },
                `Wallet stalled. Waiting until pending transaction is resolved.`,
            );

            await wait(this.config.confirmationTimeout);

            // NOTE: cannot use the 'transactionHelper' for querying of the transaction nonce, as the
            // helper takes into account the 'pending' transactions.
            const latestNonce = await this.signer.getNonce('latest');

            if (latestNonce > cancelTxNonce) {
                this.logger.info(
                    { nonce: cancelTxNonce },
                    `Wallet resumed after stall recovery.`,
                );
                this.isStalled = false;
                return null;
            }
        }
    }

    private sendResult(
        request: WalletTransactionRequest,
        tx?: TransactionResponse,
        txReceipt?: TransactionReceipt,
        submissionError?: any,
        confirmationError?: any,
    ): void {

<<<<<<< HEAD
        const transactionResponse: WalletTransactionRequestResponse = {
            messageId: request.messageId,
=======
        const transactionResponse: WalletTransactionRequestResponseMessage = {
            type: WalletMessageType.TransactionRequestResponse,
>>>>>>> 8176c0aa
            txRequest: request.txRequest,
            metadata: request.metadata,
            tx,
            txReceipt,
            submissionError: tryErrorToString(submissionError),
            confirmationError: tryErrorToString(confirmationError),
        }

<<<<<<< HEAD
        const routingResponse: WalletServiceRoutingMessage = {
            portId: request.portId,
            data: transactionResponse,
=======
        const routingResponse: WalletServiceRoutingData = {
            portId: request.portId,
            messageId: request.messageId,
            message: transactionResponse,
>>>>>>> 8176c0aa
        }

        parentPort!.postMessage(routingResponse);
    }

    private isNonceExpiredError(error: any, includeUnderpricedError?: boolean): boolean {
        return (
            error?.code === 'NONCE_EXPIRED' ||
            (includeUnderpricedError && error?.code === 'REPLACEMENT_UNDERPRICED') ||
            error?.error?.message.includes('invalid sequence') //TODO is this dangerous? (any contract may include that error)
        );
    }

}

void new WalletWorker().run();<|MERGE_RESOLUTION|>--- conflicted
+++ resolved
@@ -6,11 +6,7 @@
 import { TransactionHelper } from "./transaction-helper";
 import { ConfirmQueue } from "./queues/confirm-queue";
 import { WalletWorkerData } from "./wallet.service";
-<<<<<<< HEAD
-import { ConfirmedTransaction, GasFeeConfig, PendingTransaction, WalletTransactionOptions, WalletTransactionRequest, WalletTransactionRequestResponse, BalanceConfig, WalletServiceRoutingMessage } from "./wallet.types";
-=======
 import { ConfirmedTransaction, GasFeeConfig, PendingTransaction, WalletTransactionOptions, WalletTransactionRequest, WalletTransactionRequestResponseMessage, BalanceConfig, WalletServiceRoutingData, WalletMessageType, WalletFeeDataMessage } from "./wallet.types";
->>>>>>> 8176c0aa
 import { SubmitQueue } from "./queues/submit-queue";
 
 
@@ -154,17 +150,6 @@
     }
 
     private initializePort(): void {
-<<<<<<< HEAD
-        parentPort!.on('message', (message: WalletServiceRoutingMessage) => {
-            this.addTransaction(
-                message.portId,
-                message.data.messageId,
-                message.data.txRequest,
-                message.data.metadata,
-                message.data.options
-            );
-        });
-=======
         parentPort!.on('message', (message: WalletServiceRoutingData) => {
             this.processRequest(message);
         });
@@ -195,7 +180,6 @@
                     'Unable to process request: wallet message type unsupported.'
                 );
         }
->>>>>>> 8176c0aa
     }
 
     private addTransaction(
@@ -519,13 +503,8 @@
         confirmationError?: any,
     ): void {
 
-<<<<<<< HEAD
-        const transactionResponse: WalletTransactionRequestResponse = {
-            messageId: request.messageId,
-=======
         const transactionResponse: WalletTransactionRequestResponseMessage = {
             type: WalletMessageType.TransactionRequestResponse,
->>>>>>> 8176c0aa
             txRequest: request.txRequest,
             metadata: request.metadata,
             tx,
@@ -534,16 +513,10 @@
             confirmationError: tryErrorToString(confirmationError),
         }
 
-<<<<<<< HEAD
-        const routingResponse: WalletServiceRoutingMessage = {
-            portId: request.portId,
-            data: transactionResponse,
-=======
         const routingResponse: WalletServiceRoutingData = {
             portId: request.portId,
             messageId: request.messageId,
             message: transactionResponse,
->>>>>>> 8176c0aa
         }
 
         parentPort!.postMessage(routingResponse);
