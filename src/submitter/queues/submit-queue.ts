import {
    HandleOrderResult,
    ProcessingQueue,
} from '../../processing-queue/processing-queue';
import { SubmitOrder, SubmitOrderResult } from '../submitter.types';
import { AbstractProvider } from 'ethers6';
import pino from 'pino';
import { tryErrorToString } from 'src/common/utils';
import { Store } from 'src/store/store.lib';
import { WalletInterface } from 'src/wallet/wallet.interface';

export class SubmitQueue extends ProcessingQueue<
    SubmitOrder,
    SubmitOrderResult
> {

    constructor(
        retryInterval: number,
        maxTries: number,
        private readonly store: Store,
        private readonly chainId: string,
        private readonly provider: AbstractProvider,
        private readonly wallet: WalletInterface,
        private readonly logger: pino.Logger,
    ) {
        super(retryInterval, maxTries);
    }

    protected async handleOrder(
        order: SubmitOrder,
        retryCount: number,
    ): Promise<HandleOrderResult<SubmitOrderResult> | null> {
        this.logger.debug(
            { messageIdentifier: order.messageIdentifier },
            `Handling submit order`,
        );
    
        // Simulate the packet submission as a static call. Skip if it's the first submission try,
        // as in that case the packet 'evaluation' will have been executed shortly before.
        if (retryCount > 0 || (order.requeueCount ?? 0) > 0) {
<<<<<<< HEAD
            await contract.processPacket.staticCall(
                order.messageCtx,
                order.message,
                this.relayerAddress,
                {
                    value: order.value,
                    gasLimit: order.gasLimit,
                },
            );
        }

        // Execute the relay transaction if the static call did not fail.
        const txData = contract.interface.encodeFunctionData("processPacket", [
            order.messageCtx,
            order.message,
            this.relayerAddress,
        ]);

        const txRequest: TransactionRequest = {
            to: await contract.getAddress(),
            data: txData,
            value: order.value,
            gasLimit: order.gasLimit,
        };

=======
            await this.provider.call(order.transactionRequest)
        }

        // Execute the relay transaction if the static call did not fail.
>>>>>>> 98a39bc6
        const txPromise = this.wallet.submitTransaction(
            this.chainId,
            order.transactionRequest,
            order,
        ).then((transactionResult): SubmitOrderResult => {
            if (transactionResult.submissionError) {
                throw transactionResult.submissionError;    //TODO wrap in a 'SubmissionError' type?
            }
            if (transactionResult.confirmationError) {
                throw transactionResult.confirmationError;    //TODO wrap in a 'ConfirmationError' type?
            }

            if (transactionResult.tx == undefined) {
                // This case should never be reached (if tx == undefined, a 'submissionError' should be returned).
                throw new Error('No transaction returned on wallet transaction submission result.');
            }
            if (transactionResult.txReceipt == undefined) {
                // This case should never be reached (if txReceipt == undefined, a 'confirmationError' should be returned).
                throw new Error('No transaction receipt returned on wallet transaction submission result.');
            }

            const order = transactionResult.metadata as SubmitOrder;

            return {
                ...order,
                tx: transactionResult.tx,
                txReceipt: transactionResult.txReceipt
            };
        });

        return { result: txPromise };
    }

    protected async handleFailedOrder(
        order: SubmitOrder,
        retryCount: number,
        error: any,
    ): Promise<boolean> {
        const errorDescription = {
            messageIdentifier: order.messageIdentifier,
            error: tryErrorToString(error),
            try: retryCount + 1,
        };

        if (error.code === 'CALL_EXCEPTION') {
            //TODO improve error filtering?
            this.logger.info(
                errorDescription,
                `Error on message submission: CALL_EXCEPTION. It has likely been relayed by another relayer. Dropping message.`,
            );
            return false; // Do not retry eval
        }

        this.logger.warn(errorDescription, `Error on message submission. Retrying if possible.`);
        return true;
    }

    protected override async onOrderCompletion(
        order: SubmitOrder,
        success: boolean,
        result: SubmitOrderResult | null,
        retryCount: number,
    ): Promise<void> {
        const orderDescription = {
            messageIdentifier: order.messageIdentifier,
            txHash: result?.tx.hash,
            try: retryCount + 1,
        };

        if (success) {
            if (result != null) {
                this.logger.debug(
                    orderDescription,
                    `Successful submit order: message submitted.`,
                );

                void this.registerSubmissionCost(order, result.txReceipt.gasUsed);
            } else {
                this.logger.debug(
                    orderDescription,
                    `Successful submit order: message not submitted.`,
                );
            }
        } else {
            this.logger.error(orderDescription, `Unsuccessful submit order.`);

            if (order.priority) {
                this.logger.warn(
                    {
                        ...orderDescription,
                        priority: order.priority
                    },
                    `Priority submit order failed.`
                );
            }
        }
    }

    private async registerSubmissionCost(
        order: SubmitOrder,
        gasUsed: bigint,
    ): Promise<void> {
        // Currently the 'ack' submission cost is not registered.
        if (order.isDelivery) {
            void this.store.registerDeliveryCost({
                messageIdentifier: order.messageIdentifier,
                deliveryGasCost: gasUsed
            });
        }
    }
}<|MERGE_RESOLUTION|>--- conflicted
+++ resolved
@@ -38,38 +38,10 @@
         // Simulate the packet submission as a static call. Skip if it's the first submission try,
         // as in that case the packet 'evaluation' will have been executed shortly before.
         if (retryCount > 0 || (order.requeueCount ?? 0) > 0) {
-<<<<<<< HEAD
-            await contract.processPacket.staticCall(
-                order.messageCtx,
-                order.message,
-                this.relayerAddress,
-                {
-                    value: order.value,
-                    gasLimit: order.gasLimit,
-                },
-            );
-        }
-
-        // Execute the relay transaction if the static call did not fail.
-        const txData = contract.interface.encodeFunctionData("processPacket", [
-            order.messageCtx,
-            order.message,
-            this.relayerAddress,
-        ]);
-
-        const txRequest: TransactionRequest = {
-            to: await contract.getAddress(),
-            data: txData,
-            value: order.value,
-            gasLimit: order.gasLimit,
-        };
-
-=======
             await this.provider.call(order.transactionRequest)
         }
 
         // Execute the relay transaction if the static call did not fail.
->>>>>>> 98a39bc6
         const txPromise = this.wallet.submitTransaction(
             this.chainId,
             order.transactionRequest,
