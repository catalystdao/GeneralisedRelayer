import {
    HandleOrderResult,
    ProcessingQueue,
} from '../../processing-queue/processing-queue';
<<<<<<< HEAD
import { EvalOrder, SubmitOrder } from '../submitter.types';
=======
import { Bounty, BountyEvaluationConfig, EvalOrder, SubmitOrder } from '../submitter.types';
>>>>>>> be45584b
import pino from 'pino';
import { Store } from 'src/store/store.lib';
import { RelayState, RelayStatus } from 'src/store/store.types';
import { IncentivizedMockEscrow__factory } from 'src/contracts';
import { tryErrorToString } from 'src/common/utils';
import { TransactionRequest, zeroPadValue } from 'ethers6';
import { Resolver, GasEstimateComponents } from 'src/resolvers/resolver';
import { IncentivizedMockEscrowInterface } from 'src/contracts/IncentivizedMockEscrow';
import { EvaluatorInterface } from 'src/evaluator/evaluator.interface';

export class EvalQueue extends ProcessingQueue<EvalOrder, SubmitOrder> {
    readonly paddedRelayerAddress: string;
    private readonly escrowInterface: IncentivizedMockEscrowInterface;

    constructor(
        retryInterval: number,
        maxTries: number,
        private readonly relayerAddress: string,
        private readonly resolver: Resolver,
        private readonly store: Store,
        private readonly incentivesContracts: Map<string, string>,
        private readonly packetCosts: Map<string, bigint>,
        private readonly chainId: string,
        private readonly evaluator: EvaluatorInterface,
        private readonly logger: pino.Logger,
    ) {
        super(retryInterval, maxTries);
        this.paddedRelayerAddress = zeroPadValue(relayerAddress, 32);
        this.escrowInterface = IncentivizedMockEscrow__factory.createInterface();
    }

    protected async handleOrder(
        order: EvalOrder,
        _retryCount: number,
    ): Promise<HandleOrderResult<SubmitOrder> | null> {
        this.logger.debug(
            { messageIdentifier: order.messageIdentifier },
            `Handling submitter eval order.`,
        );

        // Double check the 'priority' status in case prioritisation was recently requested.
        if (!order.priority) {
            const ambMessage = await this.store.getAMBMessage(
                order.fromChainId,
                order.messageIdentifier
            );

            if (ambMessage?.priority) {
                this.logger.info(
                    {
                        fromChainId: order.fromChainId,
                        messageIdentifier: order.messageIdentifier,
                    },
                    `Order elevated to priority status.`
                );

                order.priority = true;
            }
        }

        const relayState = await this.store.getRelayState(order.messageIdentifier);
        if (relayState == null) {
            throw Error(
                `Relay state of message not found on evaluation (message ${order.messageIdentifier})`,
            );
        }

        const bounty = this.getBountyFromRelayState(relayState);
        if (bounty == null) {
            throw Error(
                `Bounty of message not found on evaluation (message ${order.messageIdentifier})`,
            );
        }

        // Check if the message has already been submitted.
        const isDelivery = bounty.fromChainId != this.chainId;
        if (isDelivery) {
            // Source to Destination
            if (relayState.status >= RelayStatus.MessageDelivered) {
                this.logger.info(
                    { messageIdentifier: bounty.messageIdentifier },
                    `Bounty evaluation (source to destination). Message already delivered.`,
                );
                return null; // Do not relay packet
            }
        } else {
            // Destination to Source
            if (relayState.status >= RelayStatus.BountyClaimed) {
                this.logger.info(
                    { messageIdentifier: bounty.messageIdentifier },
                    `Bounty evaluation (destination to source). Ack already delivered.`,
                );
                return null; // Do not relay packet
            }
        }

        const contractAddress = this.incentivesContracts.get(order.amb)!; //TODO handle undefined case

        const transactionData = this.escrowInterface.encodeFunctionData("processPacket", [
            order.messageCtx,
            order.message,
            this.paddedRelayerAddress,
        ]);

        const value = isDelivery
            ? this.packetCosts.get(order.amb) ?? 0n
            : 0n;

        const transactionRequest: TransactionRequest = {
            from: this.relayerAddress,
            to: contractAddress,
            data: transactionData,
            value,
        }

        const gasEstimateComponents = await this.resolver.estimateGas(transactionRequest);

        const submitRelay = await this.evaluateRelaySubmission(
            gasEstimateComponents,
            value,
            bounty,
            order
        );

        if (submitRelay) {
            // Move the order to the submit queue
            transactionRequest.gasLimit = gasEstimateComponents.gasEstimate;
            return { result: { ...order, transactionRequest, isDelivery } };
        } else {
            // Request the order to be retried in the future.
            order.retryEvaluation = true;

            return null;
        }
    }

    protected async handleFailedOrder(
        order: EvalOrder,
        retryCount: number,
        error: any,
    ): Promise<boolean> {
        const errorDescription = {
            messageIdentifier: order.messageIdentifier,
            error: tryErrorToString(error),
            try: retryCount + 1,
        };

        if (error.code === 'CALL_EXCEPTION') {
            //TODO improve error filtering?
            this.logger.info(
                errorDescription,
                `Failed to evaluate message: CALL_EXCEPTION. It has likely been relayed by another relayer. Dropping message.`,
            );
            return false; // Do not retry eval
        }

        this.logger.warn(errorDescription, `Error on order eval.`);

        return true;
    }

    protected override async onOrderCompletion(
        order: EvalOrder,
        success: boolean,
        result: SubmitOrder | null,
        retryCount: number,
    ): Promise<void> {
        const orderDescription = {
            messageIdentifier: order.messageIdentifier,
            try: retryCount + 1,
        };

        if (success) {
            if (result != null) {
                this.logger.info(
                    orderDescription,
                    `Successful bounty evaluation: submit order.`,
                );
            } else {
                this.logger.info(
                    orderDescription,
                    `Successful bounty evaluation: do not submit order.`,
                );
            }
        } else {
            this.logger.error(orderDescription, `Unsuccessful bounty evaluation.`);

            if (order.priority) {
                this.logger.warn(
                    {
                        ...orderDescription,
                        priority: order.priority
                    },
                    `Priority submit order evaluation failed.`
                );
            }
        }
    }

    private async evaluateRelaySubmission(
        gasEstimateComponents: GasEstimateComponents,
        value: bigint,
        bounty: Bounty,
        order: EvalOrder,
    ): Promise<boolean> {
        const messageIdentifier = order.messageIdentifier;

        const isDelivery = bounty.fromChainId != this.chainId;

        if (isDelivery) {
            // Source to Destination
            if (order.priority) {
                this.logger.debug(
                    {
                        messageIdentifier,
                        maxGasDelivery: bounty.maxGasDelivery,
                        gasEstimate: gasEstimateComponents.gasEstimate.toString(),
                        additionalFeeEstimate: gasEstimateComponents.additionalFeeEstimate.toString(),
                        priority: true,
                    },
                    `Bounty evaluation (source to destination): submit delivery (priority order).`,
                );

                return true;
            }

            return this.evaluateDeliverySubmission(
                bounty.messageIdentifier,
                gasEstimateComponents,
                value,
            );
        } else {
            // Destination to Source
            if (order.priority) {
                this.logger.debug(
                    {
                        messageIdentifier,
                        maxGasAck: bounty.maxGasAck,
                        gasEstimate: gasEstimateComponents.gasEstimate.toString(),
                        additionalFeeEstimate: gasEstimateComponents.additionalFeeEstimate.toString(),
                        priority: true,
                    },
                    `Bounty evaluation (destination to source): submit ack (priority order).`,
                );

                return true;
            }

            return this.evaluateAckSubmission(
                bounty.messageIdentifier,
                gasEstimateComponents,
                value
            );
        }
    }

    private async evaluateDeliverySubmission(
        messageIdentifier: string,
        gasEstimateComponents: GasEstimateComponents,
        value: bigint,
    ): Promise<boolean> {

        const result = await this.evaluator.evaluateDelivery(
            this.chainId,
            messageIdentifier,
            gasEstimateComponents,
            value,
        );

        if (result.evaluation == null) {
            throw new Error('Failed to evaluate delivery submission: evaluation result is null.');
        }

        this.logger.info(
            {
                messageIdentifier,
                ...result.evaluation,
            },
            `Bounty evaluation (source to destination).`,
        );

        return result.evaluation.relayDelivery;
    }

    private async evaluateAckSubmission(
        messageIdentifier: string,
        gasEstimateComponents: GasEstimateComponents,
        value: bigint,
    ): Promise<boolean> {

        const result = await this.evaluator.evaluateAck(
            this.chainId,
            messageIdentifier,
            gasEstimateComponents,
            value,
        );

        if (result.evaluation == null) {
            throw new Error('Failed to evaluate ack submission: evaluation result is null.');
        }

        this.logger.info(
            {
                messageIdentifier,
                ...result.evaluation,
            },
            `Bounty evaluation (destination to source).`,
        );

        return result.evaluation.relayAck;
    }

<<<<<<< HEAD
=======
    private calcGasCost(
        gas: bigint,
        gasPrice: bigint,
        additionalFee?: bigint,
    ): bigint {
        return gas * gasPrice + (additionalFee ?? 0n);
    }

    private calcGasReward(
        gas: bigint,
        unrewardedGas: bigint,
        bountyMaxGas: bigint,
        bountyPriceOfGas: bigint,
    ): bigint {

        // Subtract the 'unrewardable' gas amount estimate from the gas usage estimation.
        const rewardableGasEstimation = gas > unrewardedGas
            ? gas - unrewardedGas
            : 0n;

        const rewardEstimate = bountyPriceOfGas * (
            rewardableGasEstimation > bountyMaxGas
                ? bountyMaxGas
                : rewardableGasEstimation
        );

        return rewardEstimate;
    }

    private calcMaxGasLoss(
        gasPrice: bigint,
        unrewardedGas: bigint,
        verificationGas: bigint,
        bountyMaxGas: bigint,
        bountyPriceOfGas: bigint,
    ): bigint {

        // The gas used for the 'ack' submission is composed of 3 amounts:
        //   - Logic overhead: is never computed for the reward.
        //   - Verification logic: is only computed for the reward if the source application's
        //     'ack' handler does not use all of the 'ack' gas allowance ('bountyMaxGas').
        //   - Source application's 'ack' handler: it is always computed for the reward (up to a
        //     maximum of 'bountyMaxGas').

        // Evaluate the minimum expected profit from the 'ack' delivery. There are 2 possible
        // scenarios:
        //   - No gas is used by the source application's 'ack' handler.
        //   - The maximum allowed amount of gas is used by the source application's 'ack' handler.

        // NOTE: strictly speaking, 'verificationGas' should be upperbounded by 'bountyMaxGas' on
        // the following line. However, this is not necessary, as in such a case
        // 'maximumGasUsageProfit' will always return a smaller profit than 'minimumGasUsageProfit'.
        const minimumGasUsageReward = verificationGas * bountyPriceOfGas;
        const minimumGasUsageCost = (unrewardedGas + verificationGas) * gasPrice;
        const minimumGasUsageProfit = minimumGasUsageReward - minimumGasUsageCost;

        const maximumGasUsageReward = bountyMaxGas * bountyPriceOfGas;
        const maximumGasUsageCost = (unrewardedGas + verificationGas + bountyMaxGas) * gasPrice;
        const maximumGasUsageProfit = maximumGasUsageReward - maximumGasUsageCost;

        const worstCaseProfit =  minimumGasUsageProfit < maximumGasUsageProfit
            ? minimumGasUsageProfit
            : maximumGasUsageProfit;

        // Only return the 'worstCaseProfit' if it's negative.
        return worstCaseProfit < 0n
            ? worstCaseProfit
            : 0n;
    }

    private async getGasPrice(chainId: string): Promise<bigint> {
        const feeData = await this.wallet.getFeeData(chainId);
        // If gas fee data is missing or incomplete, default the gas price to an extremely high
        // value.
        // ! Use 'gasPrice' over 'maxFeePerGas', as 'maxFeePerGas' defines the highest gas fee
        // ! allowed, which does not necessarilly represent the real gas fee at which the
        // ! transactions are going through.
        const gasPrice = feeData?.gasPrice
            ?? feeData?.maxFeePerGas
            ?? MaxUint256;

        return gasPrice;
    }

    private async getGasCostFiatPrice(amount: bigint, chainId: string): Promise<number> {
        //TODO add timeout?
        const price = await this.pricing.getPrice(chainId, amount);
        if (price == null) {
            throw new Error('Unable to fetch price.');
        }
        return price;
    }

    private async getGasUsedForDelivery(message: BytesLike): Promise<bigint | null> {
        try {
            const payload = ParsePayload(message.toString());

            if (payload == undefined) {
                return null;
            }

            if (payload.context != MessageContext.CTX_DESTINATION_TO_SOURCE) {
                this.logger.warn(
                    { payload },
                    `Unable to extract the 'gasUsed' for delivery. Payload is not a 'destination-to-source' message.`,
                );
                return null;
            }

            return payload.gasSpent;
        }
        catch (error) {
            this.logger.warn(
                { message },
                `Failed to parse generalised incentives payload for 'gasSpent' (on delivery).`
            );
        }

        return null;
    }

    private getBountyFromRelayState(relayState: RelayState): Bounty | null {
        const bountyPlacedEvent = relayState.bountyPlacedEvent;
        if (bountyPlacedEvent == undefined) {
            return null;
        }

        const priceOfDeliveryGas = relayState.bountyIncreasedEvent?.newDeliveryGasPrice
            ?? bountyPlacedEvent.priceOfDeliveryGas;
        const priceOfAckGas = relayState.bountyIncreasedEvent?.newAckGasPrice
            ?? bountyPlacedEvent.priceOfAckGas;

        return {
            messageIdentifier: relayState.messageIdentifier,
        
            fromChainId: bountyPlacedEvent.fromChainId,
        
            maxGasDelivery: bountyPlacedEvent.maxGasDelivery,
            maxGasAck: bountyPlacedEvent.maxGasAck,
            refundGasTo: bountyPlacedEvent.refundGasTo,
            priceOfDeliveryGas,
            priceOfAckGas,
            targetDelta: bountyPlacedEvent.targetDelta,
        
            deliveryGasCost: relayState.deliveryGasCost,
        }
    }
>>>>>>> be45584b
}<|MERGE_RESOLUTION|>--- conflicted
+++ resolved
@@ -2,11 +2,7 @@
     HandleOrderResult,
     ProcessingQueue,
 } from '../../processing-queue/processing-queue';
-<<<<<<< HEAD
-import { EvalOrder, SubmitOrder } from '../submitter.types';
-=======
-import { Bounty, BountyEvaluationConfig, EvalOrder, SubmitOrder } from '../submitter.types';
->>>>>>> be45584b
+import { Bounty, EvalOrder, SubmitOrder } from '../submitter.types';
 import pino from 'pino';
 import { Store } from 'src/store/store.lib';
 import { RelayState, RelayStatus } from 'src/store/store.types';
@@ -319,129 +315,6 @@
         return result.evaluation.relayAck;
     }
 
-<<<<<<< HEAD
-=======
-    private calcGasCost(
-        gas: bigint,
-        gasPrice: bigint,
-        additionalFee?: bigint,
-    ): bigint {
-        return gas * gasPrice + (additionalFee ?? 0n);
-    }
-
-    private calcGasReward(
-        gas: bigint,
-        unrewardedGas: bigint,
-        bountyMaxGas: bigint,
-        bountyPriceOfGas: bigint,
-    ): bigint {
-
-        // Subtract the 'unrewardable' gas amount estimate from the gas usage estimation.
-        const rewardableGasEstimation = gas > unrewardedGas
-            ? gas - unrewardedGas
-            : 0n;
-
-        const rewardEstimate = bountyPriceOfGas * (
-            rewardableGasEstimation > bountyMaxGas
-                ? bountyMaxGas
-                : rewardableGasEstimation
-        );
-
-        return rewardEstimate;
-    }
-
-    private calcMaxGasLoss(
-        gasPrice: bigint,
-        unrewardedGas: bigint,
-        verificationGas: bigint,
-        bountyMaxGas: bigint,
-        bountyPriceOfGas: bigint,
-    ): bigint {
-
-        // The gas used for the 'ack' submission is composed of 3 amounts:
-        //   - Logic overhead: is never computed for the reward.
-        //   - Verification logic: is only computed for the reward if the source application's
-        //     'ack' handler does not use all of the 'ack' gas allowance ('bountyMaxGas').
-        //   - Source application's 'ack' handler: it is always computed for the reward (up to a
-        //     maximum of 'bountyMaxGas').
-
-        // Evaluate the minimum expected profit from the 'ack' delivery. There are 2 possible
-        // scenarios:
-        //   - No gas is used by the source application's 'ack' handler.
-        //   - The maximum allowed amount of gas is used by the source application's 'ack' handler.
-
-        // NOTE: strictly speaking, 'verificationGas' should be upperbounded by 'bountyMaxGas' on
-        // the following line. However, this is not necessary, as in such a case
-        // 'maximumGasUsageProfit' will always return a smaller profit than 'minimumGasUsageProfit'.
-        const minimumGasUsageReward = verificationGas * bountyPriceOfGas;
-        const minimumGasUsageCost = (unrewardedGas + verificationGas) * gasPrice;
-        const minimumGasUsageProfit = minimumGasUsageReward - minimumGasUsageCost;
-
-        const maximumGasUsageReward = bountyMaxGas * bountyPriceOfGas;
-        const maximumGasUsageCost = (unrewardedGas + verificationGas + bountyMaxGas) * gasPrice;
-        const maximumGasUsageProfit = maximumGasUsageReward - maximumGasUsageCost;
-
-        const worstCaseProfit =  minimumGasUsageProfit < maximumGasUsageProfit
-            ? minimumGasUsageProfit
-            : maximumGasUsageProfit;
-
-        // Only return the 'worstCaseProfit' if it's negative.
-        return worstCaseProfit < 0n
-            ? worstCaseProfit
-            : 0n;
-    }
-
-    private async getGasPrice(chainId: string): Promise<bigint> {
-        const feeData = await this.wallet.getFeeData(chainId);
-        // If gas fee data is missing or incomplete, default the gas price to an extremely high
-        // value.
-        // ! Use 'gasPrice' over 'maxFeePerGas', as 'maxFeePerGas' defines the highest gas fee
-        // ! allowed, which does not necessarilly represent the real gas fee at which the
-        // ! transactions are going through.
-        const gasPrice = feeData?.gasPrice
-            ?? feeData?.maxFeePerGas
-            ?? MaxUint256;
-
-        return gasPrice;
-    }
-
-    private async getGasCostFiatPrice(amount: bigint, chainId: string): Promise<number> {
-        //TODO add timeout?
-        const price = await this.pricing.getPrice(chainId, amount);
-        if (price == null) {
-            throw new Error('Unable to fetch price.');
-        }
-        return price;
-    }
-
-    private async getGasUsedForDelivery(message: BytesLike): Promise<bigint | null> {
-        try {
-            const payload = ParsePayload(message.toString());
-
-            if (payload == undefined) {
-                return null;
-            }
-
-            if (payload.context != MessageContext.CTX_DESTINATION_TO_SOURCE) {
-                this.logger.warn(
-                    { payload },
-                    `Unable to extract the 'gasUsed' for delivery. Payload is not a 'destination-to-source' message.`,
-                );
-                return null;
-            }
-
-            return payload.gasSpent;
-        }
-        catch (error) {
-            this.logger.warn(
-                { message },
-                `Failed to parse generalised incentives payload for 'gasSpent' (on delivery).`
-            );
-        }
-
-        return null;
-    }
-
     private getBountyFromRelayState(relayState: RelayState): Bounty | null {
         const bountyPlacedEvent = relayState.bountyPlacedEvent;
         if (bountyPlacedEvent == undefined) {
@@ -468,5 +341,4 @@
             deliveryGasCost: relayState.deliveryGasCost,
         }
     }
->>>>>>> be45584b
 }