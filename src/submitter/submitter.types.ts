import { BytesLike, TransactionReceipt, TransactionRequest, TransactionResponse } from 'ethers6';

export interface Order {
    amb: string;
    fromChainId: string;
    messageIdentifier: string;
    message: BytesLike;
    messageCtx: BytesLike;
    incentivesPayload?: BytesLike;
}

export interface EvalOrder extends Order {
    priority: boolean;
    evaluationDeadline: number;
    retryEvaluation?: boolean;
}

export interface SubmitOrder extends Order {
    isDelivery: boolean;
    priority: boolean;
    transactionRequest: TransactionRequest;
    requeueCount?: number;
}

export interface SubmitOrderResult extends SubmitOrder {
    tx: TransactionResponse;
    txReceipt: TransactionReceipt;
}

export interface PendingOrder<OrderType> {
    order: OrderType;
    processAt: number;
<<<<<<< HEAD
=======
}


export interface Bounty {
    messageIdentifier: string;

    fromChainId: string;

    maxGasDelivery: bigint;
    maxGasAck: bigint;
    refundGasTo: string;
    priceOfDeliveryGas: bigint;
    priceOfAckGas: bigint;
    targetDelta: bigint;

    deliveryGasCost?: bigint;
}


export interface BountyEvaluationConfig {
    evaluationRetryInterval: number,
    maxEvaluationDuration: number,
    unrewardedDeliveryGas: bigint;
    verificationDeliveryGas: bigint;
    minDeliveryReward: number;
    relativeMinDeliveryReward: number,
    unrewardedAckGas: bigint;
    verificationAckGas: bigint;
    minAckReward: number;
    relativeMinAckReward: number;
    profitabilityFactor: number;
>>>>>>> be45584b
}<|MERGE_RESOLUTION|>--- conflicted
+++ resolved
@@ -30,8 +30,6 @@
 export interface PendingOrder<OrderType> {
     order: OrderType;
     processAt: number;
-<<<<<<< HEAD
-=======
 }
 
 
@@ -48,20 +46,4 @@
     targetDelta: bigint;
 
     deliveryGasCost?: bigint;
-}
-
-
-export interface BountyEvaluationConfig {
-    evaluationRetryInterval: number,
-    maxEvaluationDuration: number,
-    unrewardedDeliveryGas: bigint;
-    verificationDeliveryGas: bigint;
-    minDeliveryReward: number;
-    relativeMinDeliveryReward: number,
-    unrewardedAckGas: bigint;
-    verificationAckGas: bigint;
-    minAckReward: number;
-    relativeMinAckReward: number;
-    profitabilityFactor: number;
->>>>>>> be45584b
 }