import { BytesLike, TransactionReceipt, TransactionRequest, TransactionResponse } from 'ethers6';

export interface Order {
    amb: string;
    messageIdentifier: string;
    message: BytesLike;
    messageCtx: BytesLike;
    incentivesPayload?: BytesLike;
}

export interface EvalOrder extends Order {
    priority: boolean;
    evaluationDeadline: number;
    retryEvaluation?: boolean;
}

export interface SubmitOrder extends Order {
    isDelivery: boolean;
    priority: boolean;
<<<<<<< HEAD
    value?: bigint;
    gasLimit: bigint | undefined;
=======
    transactionRequest: TransactionRequest;
>>>>>>> 98a39bc6
    requeueCount?: number;
}

export interface SubmitOrderResult extends SubmitOrder {
    tx: TransactionResponse;
    txReceipt: TransactionReceipt;
}

export interface PendingOrder<OrderType> {
    order: OrderType;
    processAt: number;
}


export interface BountyEvaluationConfig {
    evaluationRetryInterval: number,
    maxEvaluationDuration: number,
    unrewardedDeliveryGas: bigint;
    verificationDeliveryGas: bigint;
    minDeliveryReward: number;
    relativeMinDeliveryReward: number,
    unrewardedAckGas: bigint;
    verificationAckGas: bigint;
    minAckReward: number;
    relativeMinAckReward: number;
    profitabilityFactor: number;
}<|MERGE_RESOLUTION|>--- conflicted
+++ resolved
@@ -17,12 +17,7 @@
 export interface SubmitOrder extends Order {
     isDelivery: boolean;
     priority: boolean;
-<<<<<<< HEAD
-    value?: bigint;
-    gasLimit: bigint | undefined;
-=======
     transactionRequest: TransactionRequest;
->>>>>>> 98a39bc6
     requeueCount?: number;
 }
 
