import { BytesLike, JsonRpcProvider } from 'ethers6';
import pino, { LoggerOptions } from 'pino';
import { Store } from 'src/store/store.lib';
import { workerData } from 'worker_threads';
import { AmbPayload } from 'src/store/types/store.types';
import { STATUS_LOG_INTERVAL } from 'src/logger/logger.service';
import { BountyEvaluationConfig, EvalOrder, PendingOrder } from './submitter.types';
import { EvalQueue } from './queues/eval-queue';
import { SubmitQueue } from './queues/submit-queue';
import { wait } from 'src/common/utils';
import { SubmitterWorkerData } from './submitter.service';
import { WalletInterface } from 'src/wallet/wallet.interface';
import { PricingInterface } from 'src/pricing/pricing.interface';
import { Resolver, loadResolver } from 'src/resolvers/resolver';

class SubmitterWorker {
    private readonly store: Store;
    private readonly logger: pino.Logger;

    private readonly config: SubmitterWorkerData;

    private readonly provider: JsonRpcProvider;

    private readonly chainId: string;

    private readonly resolver: Resolver;

    private readonly pricing: PricingInterface;
    private readonly wallet: WalletInterface;

    private readonly pendingQueue: PendingOrder<EvalOrder>[] = [];
    private readonly evalQueue: EvalQueue;
    private readonly submitQueue: SubmitQueue;

    private isStalled = false;

    constructor() {
        this.config = workerData as SubmitterWorkerData;

        this.chainId = this.config.chainId;

        this.store = new Store(this.chainId);
        this.logger = this.initializeLogger(
            this.chainId,
            this.config.loggerOptions,
        );
        this.provider = new JsonRpcProvider(this.config.rpc, undefined, {
            staticNetwork: true,
        });

        this.resolver = loadResolver(
            this.config.resolver,
            this.provider,
            this.logger
        );

        this.pricing = new PricingInterface(this.config.pricingPort);
        this.wallet = new WalletInterface(this.config.walletPort);

        [this.evalQueue, this.submitQueue] =
            this.initializeQueues(
                this.config.retryInterval,
                this.config.maxTries,
                this.config.walletPublicKey,
                this.resolver,
                this.store,
<<<<<<< HEAD
                this.loadIncentivesContracts(this.config.incentivesAddresses),
                this.config.packetCosts,
=======
                this.config.incentivesAddresses,
>>>>>>> 98a39bc6
                this.config.chainId,
                {
                    evaluationRetryInterval: this.config.evaluationRetryInterval,
                    maxEvaluationDuration: this.config.maxEvaluationDuration,
                    unrewardedDeliveryGas: this.config.unrewardedDeliveryGas,
                    verificationDeliveryGas: this.config.verificationDeliveryGas,
                    minDeliveryReward: this.config.minDeliveryReward,
                    relativeMinDeliveryReward: this.config.relativeMinDeliveryReward,
                    unrewardedAckGas: this.config.unrewardedAckGas,
                    verificationAckGas: this.config.verificationAckGas,
                    minAckReward: this.config.minAckReward,
                    relativeMinAckReward: this.config.relativeMinAckReward,
                    profitabilityFactor: this.config.profitabilityFactor,
                },
                this.pricing,
                this.provider,
                this.wallet,
                this.logger,
            );

        this.initiateIntervalStatusLog();
    }

    /***************  Submitter Init Helpers  ***************/

    private initializeLogger(
        chainId: string,
        loggerOptions: LoggerOptions,
    ): pino.Logger {
        return pino(loggerOptions).child({
            worker: 'submitter',
            chain: chainId,
        });
    }

    private initializeQueues(
        retryInterval: number,
        maxTries: number,
        walletPublicKey: string,
        resolver: Resolver,
        store: Store,
<<<<<<< HEAD
        incentivesContracts: Map<string, IncentivizedMessageEscrow>,
        packetCosts: Map<string, bigint>,
=======
        incentivesContracts: Map<string, string>,
>>>>>>> 98a39bc6
        chainId: string,
        bountyEvaluationConfig: BountyEvaluationConfig,
        pricing: PricingInterface,
        provider: JsonRpcProvider,
        wallet: WalletInterface,
        logger: pino.Logger,
    ): [EvalQueue, SubmitQueue] {
        const evalQueue = new EvalQueue(
            retryInterval,
            maxTries,
            walletPublicKey,
            resolver,
            store,
            incentivesContracts,
            packetCosts,
            chainId,
            bountyEvaluationConfig,
            pricing,
            provider,
            wallet,
            logger,
        );

        const submitQueue = new SubmitQueue(
            retryInterval,
            maxTries,
            store,
            chainId,
            provider,
            wallet,
            logger,
        );

        return [evalQueue, submitQueue];
    }

    /**
     * Start a logger which reports the current submitter queue status.
     */
    private initiateIntervalStatusLog(): void {
        this.logger.info('Submitter worker started.');

        const logStatus = () => {
            const status = {
                capacity: this.getSubmitterCapacity(),
                pendingQueue: this.pendingQueue.length,
                evalQueue: this.evalQueue.size,
                evalRetryQueue: this.evalQueue.retryQueue.length,
                submitQueue: this.submitQueue.size,
                submitRetryQueue: this.submitQueue.retryQueue.length,
                isStalled: this.isStalled,
            };
            this.logger.info(status, 'Submitter status.');
        };
        setInterval(logStatus, STATUS_LOG_INTERVAL);
    }

    /***************  Main Logic Loop.  ***************/

    async run(): Promise<void> {
        this.logger.debug({ relayer: this.config.walletPublicKey }, `Relaying messages.`);

        // Initialize the queues
        await this.evalQueue.init();
        await this.submitQueue.init();

        // Start listener.
        await this.listenForOrders();

        while (true) {
            const evalOrders = await this.processPendingQueue();

            await this.evalQueue.addOrders(...evalOrders);
            await this.evalQueue.processOrders();

            const [newSubmitOrders, noSubmitEvalOrders,] = this.evalQueue.getFinishedOrders();
            this.processNoSubmitEvalOrders(noSubmitEvalOrders);
            await this.submitQueue.addOrders(...newSubmitOrders);
            await this.submitQueue.processOrders();

            //TODO process failed submissions in any way?

            this.submitQueue.getFinishedOrders(); // Flush the internal queues

            await wait(this.config.processingInterval);
        }
    }

    private processNoSubmitEvalOrders(evalOrders: EvalOrder[]): void {
        for (const order of evalOrders) {
            if (order.retryEvaluation) {

                // Clear the 'retryEvaluation' flag to avoid unexpected retries.
                order.retryEvaluation = undefined;

                const nextEvaluationTime = Date.now() + this.config.evaluationRetryInterval;
                if (nextEvaluationTime > order.evaluationDeadline) {
                    this.logger.info(
                        {
                            messageIdentifier: order.messageIdentifier,
                            nextEvaluationTime,
                            evaluationDeadline: order.evaluationDeadline,
                        },
                        'Dropping evaluation order.'
                    );
                }
                else {
                    this.logger.info(
                        {
                            messageIdentifier: order.messageIdentifier,
                            nextEvaluationTime,
                            evaluationDeadline: order.evaluationDeadline,
                        },
                        'Queueing order for reevaluation.'
                    );
                    this.addPendingOrder(nextEvaluationTime, order);
                }
            }
        }
    }

    /**
     * Subscribe to the Store to listen for relevant payloads to submit.
     */
    private async listenForOrders(): Promise<void> {
        const listenToChannel = Store.getChannel('submit', this.chainId);
        this.logger.info(
            { globalChannel: listenToChannel },
            `Listing for messages to submit.`,
        );

        await this.store.on(listenToChannel, (event: any) => {

            //TODO verify event format
            const message = event as AmbPayload;

            void this.store.getAmb(message.messageIdentifier)
                .then(ambMessage => {
                    if (ambMessage == null) {
                        this.logger.warn(
                            {
                                messageIdentifier: message.messageIdentifier,
                            },
                            `AMB message not found on submit order. Submission evaluation will be less accurate.`
                        );
                    }

                    return this.addSubmitOrder(
                        message.amb,
                        message.messageIdentifier,
                        message.message,
                        message.messageCtx ?? '',
                        ambMessage?.priority ?? false, // eval priority => undefined = false.
                        ambMessage?.payload,
                    );
                })
        });
    }

    private async addSubmitOrder(
        amb: string,
        messageIdentifier: string,
        message: BytesLike,
        messageCtx: BytesLike,
        priority: boolean,
        incentivesPayload?: BytesLike,
    ) {
        this.logger.debug(
            { messageIdentifier, priority },
            `Submit order received.`,
        );
        if (priority) {
            // Push directly into the eval queue
            await this.evalQueue.addOrders({
                amb,
                messageIdentifier,
                message,
                messageCtx,
                priority: true,
                evaluationDeadline: Date.now() + this.config.maxEvaluationDuration,
                incentivesPayload,
            });
        } else {
            // Push into the pending queue
            this.addPendingOrder(
                Date.now() + this.config.newOrdersDelay,
                {
                    amb,
                    messageIdentifier,
                    message,
                    messageCtx,
                    priority: false,
                    evaluationDeadline: Date.now() + this.config.maxEvaluationDuration,
                    incentivesPayload,
                },
            );
        }
    }

    /***************  Pending Orders Queue  ***************/

    private addPendingOrder(processAt: number, order: EvalOrder): void {
        
        // Insert the new order into the 'pendingQueue' keeping the queue order.
        const insertIndex = this.pendingQueue.findIndex(order => {
            return order.processAt > processAt;
        });

        const pendingOrder: PendingOrder<EvalOrder> = {
            order,
            processAt
        };

        if (insertIndex == -1) {
            this.pendingQueue.push(pendingOrder);
        } else {
            this.pendingQueue.splice(insertIndex, 0, pendingOrder);
        }
    }

    private async processPendingQueue(): Promise<EvalOrder[]> {
        const currentTimestamp = Date.now();
        const capacity = this.getSubmitterCapacity();

        let i;
        for (i = 0; i < this.pendingQueue.length; i++) {
            const nextPendingOrder = this.pendingQueue[i]!;

            if (nextPendingOrder.processAt > currentTimestamp || i + 1 > capacity) {
                break;
            }
        }

        const ordersToEval = this.pendingQueue.splice(0, i).map((pendingOrder) => {
            return pendingOrder.order;
        });

        return ordersToEval;
    }

    // Assocaited Helpers for New Order Queue.

    /**
     * Get the current Submitter Capacity.
     */
    private getSubmitterCapacity(): number {
        return Math.max(
            0,
            this.config.maxPendingTransactions -
            this.evalQueue.size -
            this.submitQueue.size
        );
    }
}

void new SubmitterWorker().run();<|MERGE_RESOLUTION|>--- conflicted
+++ resolved
@@ -64,12 +64,8 @@
                 this.config.walletPublicKey,
                 this.resolver,
                 this.store,
-<<<<<<< HEAD
-                this.loadIncentivesContracts(this.config.incentivesAddresses),
+                this.config.incentivesAddresses,
                 this.config.packetCosts,
-=======
-                this.config.incentivesAddresses,
->>>>>>> 98a39bc6
                 this.config.chainId,
                 {
                     evaluationRetryInterval: this.config.evaluationRetryInterval,
@@ -111,12 +107,8 @@
         walletPublicKey: string,
         resolver: Resolver,
         store: Store,
-<<<<<<< HEAD
-        incentivesContracts: Map<string, IncentivizedMessageEscrow>,
+        incentivesContracts: Map<string, string>,
         packetCosts: Map<string, bigint>,
-=======
-        incentivesContracts: Map<string, string>,
->>>>>>> 98a39bc6
         chainId: string,
         bountyEvaluationConfig: BountyEvaluationConfig,
         pricing: PricingInterface,
